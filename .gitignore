.gradle
build/
!gradle/wrapper/gradle-wrapper.jar
!**/src/main/**/build/
!**/src/test/**/build/

!/docs/maplesim/vendordep/

### IntelliJ IDEA ###
idea/modules.xml
.idea/compiler.xml
.idea/jarRepositories.xml
.idea/libraries/
project/idea/modules.xml
project/.idea/compiler.xml
project/.idea/jarRepositories.xml
project/.idea/libraries/
*.iws
*.iml
*.ipr
out/
!**/src/main/**/out/
!**/src/test/**/out/

### Eclipse ###
.apt_generated
.classpath
.factorypath
.project
.settings
.springBeans
.sts4-cache
bin/
!**/src/main/**/bin/
!**/src/test/**/bin/

### NetBeans ###
/nbproject/private/
/nbbuild/
/dist/
/nbdist/
/.nb-gradle/

### VS Code ###
.vscode/

### Mac OS ###
.DS_Store

/javadocs/**
<<<<<<< HEAD
=======
/.idea
>>>>>>> 14975eef
/.idea<|MERGE_RESOLUTION|>--- conflicted
+++ resolved
@@ -48,8 +48,4 @@
 .DS_Store
 
 /javadocs/**
-<<<<<<< HEAD
-=======
-/.idea
->>>>>>> 14975eef
 /.idea