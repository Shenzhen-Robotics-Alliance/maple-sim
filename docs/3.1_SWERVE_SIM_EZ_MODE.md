--- conflicted
+++ resolved
@@ -1,8 +1,5 @@
 # Swerve Simulation: Simplified Swerve Simulation
 
-<<<<<<< HEAD
-## Coming soon
-=======
 *This approach emphasizes ease of use while maintaining a reasonably accurate model of robot behavior. Although the physics simulation is realistic enough to accurately mimic your drivetrain, the code used to manipulate the simulated drivetrain is embedded into maple-sim for convenience. As a result, it may differ slightly from the code running on your real robot.*
 
 #### This document is based on the [BaseTalonSwerve-maple-sim Example](https://github.com/Shenzhen-Robotics-Alliance/maple-sim/tree/dev/templates/BaseTalonSwerve-maple-sim).  Check the project for a more detailed understanding.
@@ -233,7 +230,6 @@
 
 ```
 
->>>>>>> 11d0f553
 
 <div style="display:flex">
     <h3 style="width:49%"><< Back to: <a href="https://shenzhen-robotics-alliance.github.io/maple-sim/3.0_SWERVE_SIMULATION_OVERVIEW.html">Swerve Simulation Overview</a></h3>
