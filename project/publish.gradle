--- conflicted
+++ resolved
@@ -2,11 +2,7 @@
 
 ext.licenseFile = files("$rootDir/LICENSE.txt")
 
-<<<<<<< HEAD
-def pubVersion = 'scoringDemo'
-=======
-def pubVersion = '0.3.11'
->>>>>>> 9e559b1b
+def pubVersion = '0.3.13'
 
 def outputsFolder = file("$buildDir/outputs")
 
