apply plugin: 'maven-publish'

ext.licenseFile = files("$rootDir/LICENSE.txt")

<<<<<<< HEAD
def pubVersion = '0.2.8prev'
=======
def pubVersion = '0.2.7'
>>>>>>> 7438da91

def outputsFolder = file("$buildDir/outputs")

def versionFile = file("$outputsFolder/version.txt")

task outputVersions() {
    description = 'Prints the versions of wpilib to a file for use by the downstream packaging project'
    group = 'Build'
    outputs.files(versionFile)

    doFirst {
        buildDir.mkdir()
        outputsFolder.mkdir()
    }

    doLast {
        versionFile.write pubVersion
    }
}

task libraryBuild() {}

build.dependsOn outputVersions

task copyAllOutputs(type: Copy) {
    destinationDir file("$buildDir/allOutputs")
    from versionFile
    dependsOn outputVersions
}

copyAllOutputs.dependsOn outputVersions

ext.addTaskToCopyAllOutputs = { task ->
    copyAllOutputs.dependsOn task
    copyAllOutputs.inputs.file task.archiveFile
    copyAllOutputs.from task.archiveFile
}

def artifactGroupId = 'org.ironmaple'
def baseArtifactId = 'maplesim'
def driverZipBaseName = "_GROUP_org_ironmaple_ID_${baseArtifactId}-driver_CLS"
def zipBaseName = "_GROUP_org_ironmaple_ID_${baseArtifactId}-cpp_CLS"
def javaBaseName = "_GROUP_org_ironmaple_ID_${baseArtifactId}-java_CLS"

copy {
    from "maple-sim.json"
    into "$rootDir/../docs/vendordep"
    expand(version: "$pubVersion")
}

task cppHeadersZip(type: Zip) {
    destinationDirectory = outputsFolder
    archiveBaseName = zipBaseName
    archiveClassifier = "headers"

    from(licenseFile) {
        into '/'
    }

    from('src/main/native/include') {
        into '/'
    }
}

task cppSourceZip(type: Zip) {
    destinationDirectory = outputsFolder
    archiveBaseName = zipBaseName
    archiveClassifier = "sources"

    from(licenseFile) {
        into '/'
    }

    from('src/main/native/cpp') {
        into '/'
    }
}

task cppDriverHeadersZip(type: Zip) {
    destinationDirectory = outputsFolder
    archiveBaseName = driverZipBaseName
    archiveClassifier = "headers"

    from(licenseFile) {
        into '/'
    }

    from('src/main/driver/include') {
        into '/'
    }
}

task sourcesJar(type: Jar, dependsOn: classes) {
    archiveClassifier = 'sources'
    from sourceSets.main.allSource
}

task javadocJar(type: Jar, dependsOn: javadoc) {
    archiveClassifier = 'javadoc'
    javadoc.failOnError = false
    from javadoc.destinationDir
}

task outputJar(type: Jar, dependsOn: classes) {
    archiveBaseName = javaBaseName
    destinationDirectory = outputsFolder
    from sourceSets.main.output
}

task outputSourcesJar(type: Jar, dependsOn: classes) {
    archiveBaseName = javaBaseName
    destinationDirectory = outputsFolder
    archiveClassifier = 'sources'
    from sourceSets.main.allSource
}

task outputJavadocJar(type: Jar, dependsOn: javadoc) {
    archiveBaseName = javaBaseName
    destinationDirectory = outputsFolder
    archiveClassifier = 'javadoc'
    from javadoc.destinationDir
}

artifacts {
    archives sourcesJar
    archives javadocJar
    archives outputJar
    archives outputSourcesJar
    archives outputJavadocJar
}

libraryBuild.dependsOn build

def releasesRepoUrl = "$rootDir/../docs/vendordep/repos/releases"

publishing {
    repositories {
        maven {
            url = releasesRepoUrl
        }
    }
}

task cleanReleaseRepo(type: Delete) {
    delete releasesRepoUrl
}


publish.dependsOn outputJar
publish.dependsOn outputSourcesJar
publish.dependsOn outputJavadocJar
publish.dependsOn copyAllOutputs

copyAllOutputs.dependsOn outputJar
copyAllOutputs.dependsOn outputSourcesJar
copyAllOutputs.dependsOn outputJavadocJar

addTaskToCopyAllOutputs(outputJar)
addTaskToCopyAllOutputs(outputSourcesJar)
addTaskToCopyAllOutputs(outputJavadocJar)

model {
    publishing {
        def taskList = createComponentZipTasks($.components, ['Vendor'], zipBaseName, Zip, project, includeStandardZipFormat)

        def driverTaskList = createComponentZipTasks($.components, ['VendorDriver'], driverZipBaseName, Zip, project, includeStandardZipFormat)

        publications {
            java(MavenPublication) {
                artifact jar
                artifact sourcesJar
                artifact javadocJar

                artifactId = "${baseArtifactId}-java"
                groupId artifactGroupId
                version pubVersion
            }
        }
    }
}<|MERGE_RESOLUTION|>--- conflicted
+++ resolved
@@ -2,11 +2,7 @@
 
 ext.licenseFile = files("$rootDir/LICENSE.txt")
 
-<<<<<<< HEAD
-def pubVersion = '0.2.8prev'
-=======
-def pubVersion = '0.2.7'
->>>>>>> 7438da91
+def pubVersion = '0.2.6prev'
 
 def outputsFolder = file("$buildDir/outputs")
 
