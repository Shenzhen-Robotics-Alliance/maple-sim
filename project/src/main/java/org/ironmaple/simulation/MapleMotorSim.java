package org.ironmaple.simulation;

import static edu.wpi.first.units.Units.Amps;
import static edu.wpi.first.units.Units.KilogramSquareMeters;
import static edu.wpi.first.units.Units.NewtonMeters;
import static edu.wpi.first.units.Units.Radians;
import static edu.wpi.first.units.Units.RadiansPerSecond;
import static edu.wpi.first.units.Units.RadiansPerSecondPerSecond;
import static edu.wpi.first.units.Units.Volts;

import edu.wpi.first.math.MathUtil;
import edu.wpi.first.math.controller.PIDController;
import edu.wpi.first.math.controller.SimpleMotorFeedforward;
import edu.wpi.first.math.system.plant.DCMotor;
import edu.wpi.first.math.system.plant.LinearSystemId;
import edu.wpi.first.units.AngleUnit;
import edu.wpi.first.units.AngularAccelerationUnit;
import edu.wpi.first.units.AngularVelocityUnit;
import edu.wpi.first.units.CurrentUnit;
import edu.wpi.first.units.PerUnit;
import edu.wpi.first.units.VoltageUnit;
import edu.wpi.first.units.measure.Angle;
import edu.wpi.first.units.measure.AngularAcceleration;
import edu.wpi.first.units.measure.AngularVelocity;
import edu.wpi.first.units.measure.Current;
import edu.wpi.first.units.measure.MomentOfInertia;
import edu.wpi.first.units.measure.Per;
import edu.wpi.first.units.measure.Torque;
import edu.wpi.first.units.measure.Voltage;
import edu.wpi.first.wpilibj.RobotController;
import edu.wpi.first.wpilibj.simulation.DCMotorSim;

/**
 *
 *
 * <h1>{@link DCMotorSim} with a bit of extra spice.</h1>
 *
 * <p>This class extends the functionality of the original {@link DCMotorSim} and models the following aspects in
 * addition:
 *
 * <ul>
 *   <li>Friction force on the rotor.
 *   <li>Smart current limiting.
 *   <li>Brake and coast modes (only for simulating brushless motors).
 * </ul>
 */
public class MapleMotorSim {
<<<<<<< HEAD
    public static enum OutputType {
=======
    public enum OutputType {
>>>>>>> 0554e4fc
        VOLTAGE,
        CURRENT
    }

<<<<<<< HEAD
    public static enum OutputMode {
=======
    public enum OutputMode {
>>>>>>> 0554e4fc
        VELOCITY,
        POSITION,
        OPEN_LOOP
    }

    /** The Constants for the motor */
    private final DCMotor motor;
    /** The dynamics simulation for the motor */
    private final DCMotorSim sim;
    /** The gear ratio, value above 1.0 are a reduction */
    private final double gearing;
    /** The voltage required to overcome friction */
    private final Voltage frictionVoltage;

    private final PIDController poseVoltController = new PIDController(0, 0, 0);
    private final PIDController veloVoltController = new PIDController(0, 0, 0);
    private final PIDController poseCurrentController = new PIDController(0, 0, 0);
    private final PIDController veloCurrentController = new PIDController(0, 0, 0);

    private SimpleMotorFeedforward feedforward = new SimpleMotorFeedforward(0, 0, 0);

    private Current currentLimit = Amps.of(300.0);

    private OutputType outputType = OutputType.VOLTAGE;
    private OutputMode outputMode = OutputMode.OPEN_LOOP;
    private double output = 0.0;

    private Angle forwardLimit = Radians.of(Double.POSITIVE_INFINITY);
    private Angle reverseLimit = Radians.of(Double.NEGATIVE_INFINITY);

    /**
     *
     *
     * <h2>Constructs a Brushless Motor Simulation Instance.</h2>
     *
     * @param motor the {@link DCMotor} model representing the motor(s) in the simulation
     * @param gearRatio the gear ratio of the mechanism; values greater than 1 indicate a reduction
     * @param loadIntertia the rotational inertia of the mechanism
     * @param frictionVoltage the voltage required to keep the motor moving at a constant velocity
     */
    public MapleMotorSim(
            SimulatedArena arena,
            DCMotor motor,
            double gearRatio,
            MomentOfInertia loadIntertia,
            Voltage frictionVoltage) {
        this.sim = new DCMotorSim(
                LinearSystemId.createDCMotorSystem(motor, loadIntertia.in(KilogramSquareMeters), gearRatio), motor);
        this.motor = motor;
        this.gearing = gearRatio;
        this.frictionVoltage = frictionVoltage;

        arena.addMotor(this);
    }

<<<<<<< HEAD
=======
    /**
     * Configures the angle of the motor.
     *
     * @param angle the angle of the motor
     * @return this instance for method chaining
     */
    public MapleMotorSim withOverrideAngle(Angle angle) {
        sim.setAngle(angle.in(Radians));
        return this;
    }

    /**
     * Configures the angular velocity of the motor.
     *
     * @param angularVelocity the angular velocity of the motor
     * @return this instance for method chaining
     */
    public MapleMotorSim withOverrideAngularVelocity(AngularVelocity angularVelocity) {
        sim.setAngularVelocity(angularVelocity.in(RadiansPerSecond));
        return this;
    }

>>>>>>> 0554e4fc
    public MapleMotorSim withFeedForward(
            Voltage kS, Per<VoltageUnit, AngularVelocityUnit> kV, Per<VoltageUnit, AngularAccelerationUnit> kA) {
        var kVUnit = PerUnit.combine(Volts, RadiansPerSecond);
        var kAUnit = PerUnit.combine(Volts, RadiansPerSecondPerSecond);
        feedforward = new SimpleMotorFeedforward(
                kS.in(Volts), kV.in(kVUnit), kA.in(kAUnit), SimulatedArena.getSimulationDt());
        return this;
    }

    /**
     * Configures the PD controller for Positional Requests using {@link OutputType#VOLTAGE}.
     *
     * <p>This is unit safe and can be configure like so:
     *
     * <pre><code>
     * // Volts per Rotation of error is how CTRE handles PID when used with voltage requests
     * sim.withPositionalVoltageController(
     *   Volts.per(Rotation).ofNative(100.0),
     *   Volts.per(RotationsPerSecond).ofNative(5.0)
     * );
     * </code></pre>
     *
     * @param kP the proportional gain
     * @param kD the derivative gain
     * @return this instance for method chaining
     */
    public MapleMotorSim withPositionalVoltageController(
            Per<VoltageUnit, AngleUnit> kP, Per<VoltageUnit, AngularVelocityUnit> kD) {
        var kPUnit = PerUnit.combine(Volts, Radians);
        var kDUnit = PerUnit.combine(Volts, RadiansPerSecond);
        poseVoltController.setP(kP.in(kPUnit));
        poseVoltController.setD(kD.in(kDUnit));
        return this;
    }

    /**
     * Configures the PD controller for Velocity Requests using {@link OutputType#VOLTAGE}.
     *
     * <p>This is unit safe and can be configure like so:
     *
     * <pre><code>
     * // Volts per RPS of error is how CTRE handles PID when used with voltage requests
     * sim.withVelocityVoltageController(
     *   Volts.per(RotationsPerSecond).ofNative(0.4)
     * );
     * </code></pre>
     *
     * @param kP the proportional gain
     * @return this instance for method chaining
     */
    public MapleMotorSim withVelocityVoltageController(Per<VoltageUnit, AngleUnit> kP) {
        var kPUnit = PerUnit.combine(Volts, Radians);
        veloVoltController.setP(kP.in(kPUnit));
        return this;
    }

    /**
     * Configures the PD controller for Positional Requests using {@link OutputType#CURRENT}.
     *
     * <p>This is unit safe and can be configure like so:
     *
     * <pre><code>
     * // Amps per Rotation of error is how CTRE handles PID when used with current requests
     * sim.withPositionalCurrentController(
     *   Amps.per(Rotation).ofNative(100.0),
     *   Amps.per(RotationsPerSecond).ofNative(5.0)
     * );
     * </code></pre>
     *
     * @param kP the proportional gain
     * @param kD the derivative gain
     * @return this instance for method chaining
     */
    public MapleMotorSim withPositionalCurrentController(
            Per<CurrentUnit, AngleUnit> kP, Per<CurrentUnit, AngularVelocityUnit> kD) {
        var kPUnit = PerUnit.combine(Amps, Radians);
        var kDUnit = PerUnit.combine(Amps, RadiansPerSecond);
        poseCurrentController.setP(kP.in(kPUnit));
        poseCurrentController.setD(kD.in(kDUnit));
        return this;
    }

    /**
     * Configures the PD controller for Velocity Requests using {@link OutputType#CURRENT}.
     *
     * <p>This is unit safe and can be configure like so:
     *
     * <pre><code>
     * // Amps per RPS of error is how CTRE handles PID when used with current requests
     * sim.withVelocityCurrentController(
     *   Amps.per(RotationsPerSecond).ofNative(0.4)
     * );
     * </code></pre>
     *
     * @param kP the proportional gain
     * @return this instance for method chaining
     */
    public MapleMotorSim withVelocityCurrentController(Per<CurrentUnit, AngleUnit> kP) {
        var kPUnit = PerUnit.combine(Amps, Radians);
        veloCurrentController.setP(kP.in(kPUnit));
        return this;
    }

    /**
     * Configures the positionaly controllers to use continuous wrap.
     *
     * @param min the minimum angle
     * @param max the maximum angle
     * @return this instance for method chaining
     * @see PIDController#enableContinuousInput(double, double)
     */
    public MapleMotorSim withControllerContinousInput(Angle min, Angle max) {
        poseVoltController.enableContinuousInput(min.in(Radians), max.in(Radians));
        poseCurrentController.enableContinuousInput(min.in(Radians), max.in(Radians));
        return this;
    }

    /**
<<<<<<< HEAD
     * Configures the angle of the motor.
     *
     * @param angle the angle of the motor
     * @return this instance for method chaining
     */
    public MapleMotorSim withOverrideAngle(Angle angle) {
        sim.setAngle(angle.in(Radians));
        return this;
    }

    /**
     * Configures the angular velocity of the motor.
     *
     * @param angularVelocity the angular velocity of the motor
     * @return this instance for method chaining
     */
    public MapleMotorSim withOverrideAngularVelocity(AngularVelocity angularVelocity) {
        sim.setAngularVelocity(angularVelocity.in(RadiansPerSecond));
        return this;
    }

    /**
=======
>>>>>>> 0554e4fc
     * Configures the current limit for the motor.
     *
     * <p>This is the total current limit for the sim
     *
     * @param currentLimit the current limit for the motor
     * @return
     */
    public MapleMotorSim withStatorCurrentLimit(Current currentLimit) {
        // this is a limit across the sum of all motors output,
        // so it should be set to the total current limit of the mechanism
        this.currentLimit = currentLimit;
        return this;
    }

    /**
     * Configures the hard limits for the motor.
     *
     * @param forwardLimit the forward limit
     * @param reverseLimit the reverse limit
     * @return this instance for method chaining
     */
    public MapleMotorSim withHardLimits(Angle forwardLimit, Angle reverseLimit) {
        this.forwardLimit = forwardLimit;
        this.reverseLimit = reverseLimit;
        return this;
    }

    public MomentOfInertia getMOI() {
        return KilogramSquareMeters.of(sim.getJKgMetersSquared());
    }

    public Angle getPosition() {
        return Radians.of(sim.getAngularPositionRad());
    }

    public AngularVelocity getVelocity() {
        return RadiansPerSecond.of(sim.getAngularVelocityRadPerSec());
    }

    public AngularAcceleration getAcceleration() {
        return RadiansPerSecondPerSecond.of(sim.getAngularAccelerationRadPerSecSq());
    }

    public Current getStatorCurrentDraw() {
        return Amps.of(sim.getCurrentDrawAmps());
    }

    public Current getSupplyCurrent() {
        // https://www.chiefdelphi.com/t/current-limiting-talonfx-values/374780/10
        return getStatorCurrentDraw().times(sim.getInputVoltage() / RobotController.getBatteryVoltage());
    }

    public Voltage getRotorVoltage() {
        return Volts.of(sim.getInputVoltage());
    }

    public Voltage getSupplyVoltage() {
        return Volts.of(RobotController.getBatteryVoltage());
    }

    public void setControl(OutputType outputType, AngularVelocity velo) {
        this.outputType = outputType;
        this.outputMode = OutputMode.VELOCITY;
        this.output = velo.in(RadiansPerSecond);
    }

    public void setControl(OutputType outputType, Angle pos) {
        this.outputType = outputType;
        this.outputMode = OutputMode.POSITION;
        this.output = pos.in(Radians);
    }

    public void setControl(Current amps) {
        this.outputType = OutputType.CURRENT;
        this.outputMode = OutputMode.OPEN_LOOP;
        this.output = amps.in(Amps);
    }

    public void setControl(Voltage volts) {
        this.outputType = OutputType.VOLTAGE;
        this.outputMode = OutputMode.OPEN_LOOP;
        this.output = volts.in(Volts);
    }

    public void setControl() {
        this.outputType = OutputType.VOLTAGE;
        this.outputMode = OutputMode.OPEN_LOOP;
        this.output = 0.0;
    }

    /** Package private call */
    void update() {
        double dtSeconds = SimulatedArena.getSimulationDt();
        switch (this.outputType) {
            case VOLTAGE -> {
                switch (this.outputMode) {
                    case OPEN_LOOP -> {
                        driveAtVoltage(Volts.of(output));
                    }
                    case POSITION -> {
                        Voltage voltage = Volts.of(
                                poseVoltController.calculate(getPosition().in(Radians), output));
                        Voltage feedforwardVoltage = feedforward.calculate(getVelocity(), velocityForVolts(voltage));
                        driveAtVoltage(feedforwardVoltage.plus(voltage));
                    }
                    case VELOCITY -> {
                        Voltage voltage = Volts.of(
                                veloVoltController.calculate(getVelocity().in(RadiansPerSecond), output));
                        Voltage feedforwardVoltage = feedforward.calculate(getVelocity(), RadiansPerSecond.of(output));
                        driveAtVoltage(voltage.plus(feedforwardVoltage));
                    }
                }
            }
            case CURRENT -> {
                switch (this.outputMode) {
                    case OPEN_LOOP -> {
                        sim.setInputVoltage(
                                voltsForAmps(Amps.of(output), getVelocity()).in(Volts));
                    }
                    case POSITION -> {
                        Current current = Amps.of(
                                poseCurrentController.calculate(getPosition().in(Radians), output));
                        Voltage voltage = voltsForAmps(current, getVelocity());
                        Voltage feedforwardVoltage = feedforward.calculate(getVelocity(), velocityForVolts(voltage));
                        driveAtVoltage(feedforwardVoltage.plus(voltage));
                    }
                    case VELOCITY -> {
                        Current current = Amps.of(
                                veloCurrentController.calculate(getPosition().in(Radians), output));
                        Voltage feedforwardVoltage = feedforward.calculate(getVelocity(), RadiansPerSecond.of(output));
                        Voltage voltage = voltsForAmps(current, getVelocity()).plus(feedforwardVoltage);
                        driveAtVoltage(voltage);
                    }
                }
            }
        }

        sim.update(dtSeconds);

        if (getPosition().lte(reverseLimit)) {
            sim.setState(reverseLimit.in(Radians), 0.0);
        } else if (getPosition().gte(forwardLimit)) {
            sim.setState(forwardLimit.in(Radians), 0.0);
        }
    }

    private void driveAtVoltage(Voltage voltage) {
        // The voltage constrained to current limits and battery voltage
        Voltage constrained = constrainOutputVoltage(voltage);
        Voltage frictionVoltage = applyFriction(constrained);

        sim.setInputVoltage(frictionVoltage.in(Volts));
    }

    private Voltage applyFriction(Voltage voltage) {
        // This function is responsible for slowing down acceleration
        // and slowing down the velocity of the motor when at lowere output.
        // This is not the same as the static friction, which is the force
        // required to get the motor moving.

        // to apply friction we convert the motors output to torque then back to voltage
        double current = motor.getCurrent(sim.getAngularVelocityRadPerSec() * gearing, voltage.in(Volts));
        double currentVelo = getVelocity().in(RadiansPerSecond) * gearing;
        double torque = motor.getTorque(current);
        double friction = frictionTorque().in(NewtonMeters);

        boolean movingForward = currentVelo > 0;

        if (movingForward && currentVelo > motor.getSpeed(torque, sim.getInputVoltage())) {
            // the motor is moving faster than it should based on the output voltage
            // apply the friction to slow it down
            torque -= friction;
        } else if (!movingForward && currentVelo < motor.getSpeed(torque, sim.getInputVoltage())) {
            // the motor is moving slower than it should based on the output voltage
            // apply the friction to speed it up
            torque += friction;
        }

        return Volts.of(motor.getVoltage(torque, currentVelo));
    }

    private Voltage voltsForAmps(Current current, AngularVelocity angularVelocity) {
        // find what voltage is needed to get the current
        return Volts.of(motor.getVoltage(current.in(Amps), angularVelocity.in(RadiansPerSecond) * gearing));
    }

    private AngularVelocity velocityForVolts(Voltage voltage) {
        return RadiansPerSecond.of(
                motor.getSpeed(motor.getTorque(getStatorCurrentDraw().in(Amps)), voltage.in(Volts)));
    }

    private Torque frictionTorque() {
        return NewtonMeters.of(motor.getTorque(motor.getCurrent(0.0, frictionVoltage.in(Volts))) * gearing);
    }

    private Voltage constrainOutputVoltage(Voltage requestedOutput) {
        final double kCurrentThreshold = 1.2;

        final double motorCurrentVelocityRadPerSec = getVelocity().in(RadiansPerSecond);
        final double currentLimitAmps = currentLimit.in(Amps);
        final double requestedOutputVoltage = requestedOutput.in(Volts);
        final double currentAtRequestedVolts = motor.getCurrent(motorCurrentVelocityRadPerSec, requestedOutputVoltage);

        // Resource for current limiting:
        // https://file.tavsys.net/control/controls-engineering-in-frc.pdf (sec 12.1.3)
        final boolean currentTooHigh = Math.abs(currentAtRequestedVolts) > (kCurrentThreshold * currentLimitAmps);
        double limitedVoltage = requestedOutputVoltage;
        if (currentTooHigh) {
            final double limitedCurrent = Math.copySign(currentLimitAmps, currentAtRequestedVolts);
            limitedVoltage = motor.getVoltage(motor.getTorque(limitedCurrent), motorCurrentVelocityRadPerSec);
        }

        // ensure the current limit doesn't cause an increase to output voltage
        if (Math.abs(limitedVoltage) > Math.abs(requestedOutputVoltage)) {
            limitedVoltage = requestedOutputVoltage;
        }

        // constrain the output voltage to the battery voltage
        return Volts.of(MathUtil.clamp(
                limitedVoltage, -RobotController.getBatteryVoltage(), RobotController.getBatteryVoltage()));
    }
}<|MERGE_RESOLUTION|>--- conflicted
+++ resolved
@@ -45,20 +45,12 @@
  * </ul>
  */
 public class MapleMotorSim {
-<<<<<<< HEAD
-    public static enum OutputType {
-=======
     public enum OutputType {
->>>>>>> 0554e4fc
         VOLTAGE,
         CURRENT
     }
 
-<<<<<<< HEAD
-    public static enum OutputMode {
-=======
     public enum OutputMode {
->>>>>>> 0554e4fc
         VELOCITY,
         POSITION,
         OPEN_LOOP
@@ -114,8 +106,6 @@
         arena.addMotor(this);
     }
 
-<<<<<<< HEAD
-=======
     /**
      * Configures the angle of the motor.
      *
@@ -138,7 +128,6 @@
         return this;
     }
 
->>>>>>> 0554e4fc
     public MapleMotorSim withFeedForward(
             Voltage kS, Per<VoltageUnit, AngularVelocityUnit> kV, Per<VoltageUnit, AngularAccelerationUnit> kA) {
         var kVUnit = PerUnit.combine(Volts, RadiansPerSecond);
@@ -257,31 +246,6 @@
     }
 
     /**
-<<<<<<< HEAD
-     * Configures the angle of the motor.
-     *
-     * @param angle the angle of the motor
-     * @return this instance for method chaining
-     */
-    public MapleMotorSim withOverrideAngle(Angle angle) {
-        sim.setAngle(angle.in(Radians));
-        return this;
-    }
-
-    /**
-     * Configures the angular velocity of the motor.
-     *
-     * @param angularVelocity the angular velocity of the motor
-     * @return this instance for method chaining
-     */
-    public MapleMotorSim withOverrideAngularVelocity(AngularVelocity angularVelocity) {
-        sim.setAngularVelocity(angularVelocity.in(RadiansPerSecond));
-        return this;
-    }
-
-    /**
-=======
->>>>>>> 0554e4fc
      * Configures the current limit for the motor.
      *
      * <p>This is the total current limit for the sim
