package org.ironmaple.simulation;

import edu.wpi.first.math.geometry.Pose2d;
import edu.wpi.first.math.geometry.Pose3d;
import edu.wpi.first.math.geometry.Translation2d;
import edu.wpi.first.math.geometry.Translation3d;
import edu.wpi.first.wpilibj.TimedRobot;
import edu.wpi.first.wpilibj.simulation.BatterySim;
import edu.wpi.first.wpilibj.simulation.RoboRioSim;
import edu.wpi.first.wpilibj.smartdashboard.SmartDashboard;
import java.lang.ref.WeakReference;
import java.util.*;
import java.util.function.Supplier;

import org.dyn4j.dynamics.Body;
import org.dyn4j.dynamics.BodyFixture;
import org.dyn4j.geometry.Convex;
import org.dyn4j.geometry.Geometry;
import org.dyn4j.geometry.MassType;
import org.dyn4j.world.PhysicsWorld;
import org.dyn4j.world.World;
import org.ironmaple.simulation.GamePiece.GamePieceVariant;
import org.ironmaple.simulation.drivesims.AbstractDriveTrainSimulation;
import org.ironmaple.simulation.seasonspecific.crescendo2024.Arena2024Crescendo;
import org.ironmaple.utils.ProjectileUtil;
import org.ironmaple.utils.mathutils.GeometryConvertor;

/**
 *
 *
 * <h1>Abstract Simulation World</h1>
 *
 * <h2>The heart of the simulator.</h2>
 *
 * <p>This class cannot be instantiated directly; it must be created as a specific season's arena.
 *
 * <p>The default instance can be obtained using the {@link #getInstance()} method.
 *
 * <p>Simulates all interactions within the arena field.
 *
 * <h2>The following objects can be added to the simulation world and will interact with each other: </h2>
 *
 * <ul>
 *   <li>{@link AbstractDriveTrainSimulation}: Represents abstract drivetrain simulations with collision detection.
 *   <li>{@link GamePieceOnFieldSimulation}: Represents abstract game pieces with collision detection.
 *   <li>{@link IntakeSimulation}: Represents an intake simulation that responds to contact with
 *       {@link GamePieceOnFieldSimulation}.
 * </ul>
 */
public abstract class SimulatedArena {
<<<<<<< HEAD
  private static SimulatedArena instance = null;
  /**
   *
   *
   * <h2>Gets/Creates the Default Simulation World</h2>
   *
   * <p>Multiple instances of {@link SimulatedArena} can exist elsewhere.
   *
   * @return the main simulation arena instance
   */
  public static SimulatedArena getInstance() {
    if (instance == null) instance = new Arena2024Crescendo();
    return instance;
  }

  /**
   *
   *
   * <h2>Overrides the Default Simulation World</h2>
   *
   * <p>Overrides the return value of {@link #getInstance()}
   *
   * <p>This method allows simulating an arena from a different year or a custom field.
   *
   * <p>Currently, only the 2024 arena is supported, so avoid calling this method for now.
   *
   * @param newInstance the new simulation arena instance to override the current one
   */
  public static void overrideInstance(SimulatedArena newInstance) {
    instance = newInstance;
  }

  /** The number of sub-ticks the simulator will run in each robot period. */
  private static int SIMULATION_SUB_TICKS_IN_1_PERIOD = 5;

  public static int getSimulationSubTicksIn1Period() {
    return SIMULATION_SUB_TICKS_IN_1_PERIOD;
  }
  /** The period length of each sub-tick, in seconds. */
  private static double SIMULATION_DT =
      TimedRobot.kDefaultPeriod / SIMULATION_SUB_TICKS_IN_1_PERIOD;

  public static double getSimulationDt() {
    return SIMULATION_DT;
  }

  /**
   *
   *
   * <h2>Overrides the Timing Configurations of the Simulations.</h2>
   *
   * <h4>If Using <a href='https://github.com/Mechanical-Advantage/AdvantageKit'>Advantage-Kit</a>:
   * DO NOT CHANGE THE DEFAULT TIMINGS</h4>
   *
   * <p>Changes apply to every instance of {@link SimulatedArena}.
   *
   * <p>The new configuration will take effect the next time {@link
   * SimulatedArena#simulationPeriodic()} is called on an instance.
   *
   * <p>It is recommended to call this method before the first call to {@link
   * SimulatedArena#simulationPeriodic()} of any instance.
   *
   * <p>It is also recommended to keep the simulation frequency above 200 Hz for accurate simulation
   * results.
   *
   * @param robotPeriodSeconds the time between two calls of {@link #simulationPeriodic()}, usually
   *     obtained from {@link TimedRobot#getPeriod()}
   * @param simulationSubTicksPerPeriod the number of Iterations, or {@link #simulationSubTick()}
   *     that the simulation runs per each call to {@link #simulationPeriodic()}
   */
  public static void overrideSimulationTimings(
      double robotPeriodSeconds, int simulationSubTicksPerPeriod) {
    SIMULATION_SUB_TICKS_IN_1_PERIOD = simulationSubTicksPerPeriod;
    SIMULATION_DT = robotPeriodSeconds / SIMULATION_SUB_TICKS_IN_1_PERIOD;
  }

  protected final World<Body> physicsWorld;
  protected final Set<AbstractDriveTrainSimulation> driveTrainSimulations;
  protected final Set<GamePiece> gamePieces;
  protected final List<Runnable> simulationSubTickActions;
  private final List<IntakeSimulation> intakeSimulations;

  /**
   *
   *
   * <h2>Constructs a new simulation arena with the specified field map of obstacles.</h2>
   *
   * <p>This constructor initializes a physics world with zero gravity and adds the provided
   * obstacles to the world.
   *
   * <p>It also sets up the collections for drivetrain simulations, game pieces, projectiles, and
   * intake simulations.
   *
   * @param obstaclesMap the season-specific field map containing the layout of obstacles for the
   *     simulation
   */
  protected SimulatedArena(FieldMap obstaclesMap) {
    this.physicsWorld = new World<>();
    this.physicsWorld.setGravity(PhysicsWorld.ZERO_GRAVITY);
    for (Body obstacle : obstaclesMap.obstacles) this.physicsWorld.addBody(obstacle);
    this.driveTrainSimulations = new HashSet<>();
    simulationSubTickActions = new ArrayList<>();
    this.gamePieces = new HashSet<>();
    this.intakeSimulations = new ArrayList<>();
  }

  World<Body> world() {
    return physicsWorld;
  }

  /**
   *
   *
   * <h2>Registers a runnable action to be executed during each simulation sub-tick.</h2>
   *
   * <p><strong>FOR TESTING ONLY: This method will be removed in the final release.</strong>
   *
   * @param action the {@link Runnable} action to be executed in each simulation sub-tick
   */
  @Deprecated
  public void addSimulationSubTickAction(Runnable action) {
    this.simulationSubTickActions.add(action);
  }

  /**
   *
   *
   * <h2>Registers an {@link IntakeSimulation}.</h2>
   *
   * <p><strong>NOTE:</strong> This method is automatically called in the constructor of {@link
   * IntakeSimulation}, so you don't need to call it manually.
   *
   * <p>The intake simulation should be bound to an {@link AbstractDriveTrainSimulation} and becomes
   * part of its collision space.
   *
   * <p>This method immediately starts the {@link
   * org.ironmaple.simulation.IntakeSimulation.GamePieceContactListener}, which listens for contact
   * between the intake and any game piece.
   *
   * @param intakeSimulation the intake simulation to be registered
   */
  protected void addIntakeSimulation(IntakeSimulation intakeSimulation) {
    this.intakeSimulations.add(intakeSimulation);
    this.physicsWorld.addContactListener(intakeSimulation.getGamePieceContactListener());
  }

  /**
   *
   *
   * <h2>Registers an {@link AbstractDriveTrainSimulation}.</h2>
   *
   * <p>The collision space of the drive train is immediately added to the simulation world.
   *
   * <p>Starting from the next call to {@link #simulationPeriodic()}, the {@link
   * AbstractDriveTrainSimulation#simulationSubTick()} method will be called during each sub-tick of
   * the simulator.
   *
   * @param driveTrainSimulation the drivetrain simulation to be registered
   */
  public void addDriveTrainSimulation(AbstractDriveTrainSimulation driveTrainSimulation) {
    this.physicsWorld.addBody(driveTrainSimulation);
    this.driveTrainSimulations.add(driveTrainSimulation);
  }

  /**
   *
   *
   * <h2>Registers a {@link GamePiece} to the Simulation.</h2>
   *
   * <p>The user will have to call one the following methods to add the game piece to the field:
   * <ul>
   *   <li>{@link GamePiece#place(Translation2d)}
   *   <li>{@link GamePiece#slide(Translation2d, Translation2d)}
   *   <li>{@link GamePiece#launch(Pose3d, Translation3d, ProjectileUtil.ProjectileDynamics)}
   *   <li>{@link GamePiece#intake(Supplier, Supplier)}
   * </ul>
   *
   * @param variant the variant of game piece to be registered
   * @return the game piece that was created and registered
   */
  public GamePiece createGamePiece(GamePieceVariant variant) {
    GamePiece gamePiece = new GamePiece(variant, this);
    this.gamePieces.add(gamePiece);
    return gamePiece;
  }

  /**
   *
   *
   * <h2>Removes a {@link GamePieceOnFieldSimulation} from the Simulation.</h2>
   *
   * <p>Removes the game piece from the physics world and the simulation's game piece collection.
   *
   * @param gamePiece the game piece to be removed from the simulation
   */
  public void removeGamePiece(GamePiece gamePiece) {
    this.gamePieces.remove(gamePiece);
  }

  /**
   *
   *
   * <h2>Removes All {@link GamePieceOnFieldSimulation} Objects from the Simulation.</h2>
   *
   * <p>This method clears all game pieces from the physics world and the simulation's game piece
   * collection.
   */
  public void clearGamePieces() {
    for (GamePiece gamePiece : this.gamePieces) {
      gamePiece.delete();
    }
    this.gamePieces.clear();
  }

  /**
   *
   *
   * <h2>Update the simulation world.</h2>
   *
   * <p>This method should be called ONCE in {@link TimedRobot#simulationPeriodic()} (or <code>
   * LoggedRobot.simulationPeriodic()</code> if using <a
   * href='https://github.com/Mechanical-Advantage/AdvantageKit'>Advantage-Kit</a>)
   *
   * <p>If not configured through {@link SimulatedArena#overrideSimulationTimings(double
   * robotPeriodSeconds, int simulationSubTicksPerPeriod)}, the simulator will iterate through 5
   * Sub-ticks by default.
   *
   * <p>The amount of CPU Time that the Dyn4j engine uses in displayed in <code>
   * SmartDashboard/MapleArenaSimulation/Dyn4jEngineCPUTimeMS</code>, usually performance is not a
   * concern
   */
  public void simulationPeriodic() {
    final long t0 = System.nanoTime();
    competitionPeriodic();
    // move through a few sub-periods in each update
    for (int i = 0; i < SIMULATION_SUB_TICKS_IN_1_PERIOD; i++) simulationSubTick();

    SmartDashboard.putNumber(
        "MapleArenaSimulation/Dyn4jEngineCPUTimeMS", (System.nanoTime() - t0) / 1000000.0);
  }

  /**
   *
   *
   * <h2>Processes a Single Simulation Sub-Tick.</h2>
   *
   * <p>This method performs the actions for each sub-tick of the simulation, including:
   *
   * <ul>
   *   <li>Updating all registered {@link AbstractDriveTrainSimulation} objects.
   *   <li>Updating all {@link GamePieceProjectile} objects in the simulation.
   *   <li>Stepping the physics world with the specified sub-tick duration.
   *   <li>Removing any game pieces as detected by the {@link IntakeSimulation} objects.
   *   <li>Executing any additional sub-tick actions registered via {@link
   *       SimulatedArena#addSimulationSubTickAction(Runnable)}.
   * </ul>
   */
  private void simulationSubTick() {
    for (AbstractDriveTrainSimulation driveTrainSimulation : driveTrainSimulations)
      driveTrainSimulation.simulationSubTick();

    for (GamePiece gamePiece : gamePieces) gamePiece.simulationSubTick();

    this.physicsWorld.step(1, SIMULATION_DT);

    for (Runnable runnable : simulationSubTickActions) runnable.run();
  }

  /**
   *
   *
   * <h2>Obtains the 3D Poses of a Specific Type of Game Piece.</h2>
   *
   * <p>This method is used to visualize the positions of game pieces
   *
   * <p>Also, if you have a game-piece detection vision system <strong>(wow!)</strong>, this is the
   * how you can simulate it.
   *
   * <p>Both {@link GamePieceOnFieldSimulation} and {@link GamePieceProjectile} of the specified
   * type will be included.
   *
   * <ul>
   *   <li>The type is determined in the constructor of {@link GamePieceOnFieldSimulation}.
   *   <li>For example, {@link
   *       org.ironmaple.simulation.seasonspecific.crescendo2024.CrescendoNote} has the type
   *       "Note".
   * </ul>
   *
   * @param type the type of game piece, as determined by the constructor of {@link
   *     GamePieceOnFieldSimulation}
   * @return a {@link List} of {@link Pose3d} objects representing the 3D positions of the game
   *     pieces
   */
  public List<GamePiece> getGamePiecesByVariant(GamePieceVariant variant) {
    return gamePieces.stream()
        .filter(gamePiece -> gamePiece.variant().equals(variant))
        .toList();
  }

  /**
   *
   *
   * <h2>Resets the Field for Autonomous Mode.</h2>
   *
   * <p>This method clears all current game pieces from the field and places new game pieces in
   * their starting positions for the autonomous mode.
   */
  public void resetFieldForAuto() {
    clearGamePieces();
    placeGamePiecesOnField();
  }

  /**
   *
   *
   * <h2>Places Game Pieces on the Field for Autonomous Mode.</h2>
   *
   * <p>This method sets up the game pieces on the field, typically in their starting positions for
   * autonomous mode.
   *
   * <p>It should be implemented differently for each season-specific subclass of {@link
   * SimulatedArena} to reflect the unique game piece placements for that season's game.
   */
  public abstract void placeGamePiecesOnField();

  /**
   *
   *
   * <h2>Season-Specific Actions to Execute in {@link SimulatedArena#simulationPeriodic()}.</h2>
   *
   * <p>This method defines season-specific tasks to be executed during the {@link
   * SimulatedArena#simulationPeriodic()} method.
   *
   * <p>For example:
   *
   * <ul>
   *   <li>Updating the score counts.
   *   <li>Simulating human player activities.
   * </ul>
   *
   * <p>This method should be implemented in the season-specific subclass of {@link SimulatedArena}
   * to reflect the unique aspects of that season's game.
   */
  public abstract void competitionPeriodic();

  /**
   *
   *
   * <h1>Represents an Abstract Field Map</h1>
   *
   * <p>Stores the layout of obstacles and game pieces.
   *
   * <p>For each season-specific subclass of {@link SimulatedArena}, there should be a corresponding
   * subclass of this class to store the field map for that specific season's game.
   */
  public abstract static class FieldMap {
    private final List<Body> obstacles = new ArrayList<>();

    protected void addBorderLine(Translation2d startingPoint, Translation2d endingPoint) {
      addCustomObstacle(
          Geometry.createSegment(
              GeometryConvertor.toDyn4jVector2(startingPoint),
              GeometryConvertor.toDyn4jVector2(endingPoint)),
          new Pose2d());
=======
    private static SimulatedArena instance = null;
    /**
     *
     *
     * <h2>Gets/Creates the Default Simulation World</h2>
     *
     * <p>Multiple instances of {@link SimulatedArena} can exist elsewhere.
     *
     * @return the main simulation arena instance
     */
    public static SimulatedArena getInstance() {
        if (instance == null) instance = new Arena2024Crescendo();
        return instance;
>>>>>>> 3ea03301
    }

    /**
     *
     *
     * <h2>Overrides the Default Simulation World</h2>
     *
     * <p>Overrides the return value of {@link #getInstance()}
     *
     * <p>This method allows simulating an arena from a different year or a custom field.
     *
     * <p>Currently, only the 2024 arena is supported, so avoid calling this method for now.
     *
     * @param newInstance the new simulation arena instance to override the current one
     */
    public static void overrideInstance(SimulatedArena newInstance) {
        instance = newInstance;
    }

    /** The number of sub-ticks the simulator will run in each robot period. */
    private static int SIMULATION_SUB_TICKS_IN_1_PERIOD = 5;

    public static int getSimulationSubTicksIn1Period() {
        return SIMULATION_SUB_TICKS_IN_1_PERIOD;
    }
    /** The period length of each sub-tick, in seconds. */
    private static double SIMULATION_DT = TimedRobot.kDefaultPeriod / SIMULATION_SUB_TICKS_IN_1_PERIOD;

    public static double getSimulationDt() {
        return SIMULATION_DT;
    }

    /**
     *
     *
     * <h2>Overrides the Timing Configurations of the Simulations.</h2>
     *
     * <h4>If Using <a href='https://github.com/Mechanical-Advantage/AdvantageKit'>Advantage-Kit</a>: DO NOT CHANGE THE
     * DEFAULT TIMINGS</h4>
     *
     * <p>Changes apply to every instance of {@link SimulatedArena}.
     *
     * <p>The new configuration will take effect the next time {@link SimulatedArena#simulationPeriodic()} is called on
     * an instance.
     *
     * <p>It is recommended to call this method before the first call to {@link SimulatedArena#simulationPeriodic()} of
     * any instance.
     *
     * <p>It is also recommended to keep the simulation frequency above 200 Hz for accurate simulation results.
     *
     * @param robotPeriodSeconds the time between two calls of {@link #simulationPeriodic()}, usually obtained from
     *     {@link TimedRobot#getPeriod()}
     * @param simulationSubTicksPerPeriod the number of Iterations, or {@link #simulationSubTick()} that the simulation
     *     runs per each call to {@link #simulationPeriodic()}
     */
    public static void overrideSimulationTimings(double robotPeriodSeconds, int simulationSubTicksPerPeriod) {
        SIMULATION_SUB_TICKS_IN_1_PERIOD = simulationSubTicksPerPeriod;
        SIMULATION_DT = robotPeriodSeconds / SIMULATION_SUB_TICKS_IN_1_PERIOD;
    }

    protected final World<Body> physicsWorld;
    protected final Set<AbstractDriveTrainSimulation> driveTrainSimulations;
    protected final Set<GamePieceOnFieldSimulation> gamePieces;
    protected final Set<GamePieceProjectile> gamePieceProjectile;
    protected final List<Runnable> simulationSubTickActions;
    protected final List<WeakReference<MapleMotorSim>> motors;
    private final List<IntakeSimulation> intakeSimulations;

    /**
     *
     *
     * <h2>Constructs a new simulation arena with the specified field map of obstacles.</h2>
     *
     * <p>This constructor initializes a physics world with zero gravity and adds the provided obstacles to the world.
     *
     * <p>It also sets up the collections for drivetrain simulations, game pieces, projectiles, and intake simulations.
     *
     * @param obstaclesMap the season-specific field map containing the layout of obstacles for the simulation
     */
    protected SimulatedArena(FieldMap obstaclesMap) {
        this.physicsWorld = new World<>();
        this.physicsWorld.setGravity(PhysicsWorld.ZERO_GRAVITY);
        for (Body obstacle : obstaclesMap.obstacles) this.physicsWorld.addBody(obstacle);
        this.driveTrainSimulations = new HashSet<>();
        simulationSubTickActions = new ArrayList<>();
        this.gamePieces = new HashSet<>();
        this.gamePieceProjectile = new HashSet<>();
        this.intakeSimulations = new ArrayList<>();
        motors = new ArrayList<>();
    }

    /**
     *
     *
     * <h2>Registers a runnable action to be executed during each simulation sub-tick.</h2>
     *
     * <p><strong>FOR TESTING ONLY: This method will be removed in the final release.</strong>
     *
     * @param action the {@link Runnable} action to be executed in each simulation sub-tick
     */
    @Deprecated
    public void addSimulationSubTickAction(Runnable action) {
        this.simulationSubTickActions.add(action);
    }

    /**
     *
     *
     * <h2>Registers an {@link IntakeSimulation}.</h2>
     *
     * <p><strong>NOTE:</strong> This method is automatically called in the constructor of {@link IntakeSimulation}, so
     * you don't need to call it manually.
     *
     * <p>The intake simulation should be bound to an {@link AbstractDriveTrainSimulation} and becomes part of its
     * collision space.
     *
     * <p>This method immediately starts the {@link org.ironmaple.simulation.IntakeSimulation.GamePieceContactListener},
     * which listens for contact between the intake and any game piece.
     *
     * @param intakeSimulation the intake simulation to be registered
     */
    protected void addIntakeSimulation(IntakeSimulation intakeSimulation) {
        this.intakeSimulations.add(intakeSimulation);
        this.physicsWorld.addContactListener(intakeSimulation.getGamePieceContactListener());
    }

    /**
     *
     *
     * <h2>Registers an {@link AbstractDriveTrainSimulation}.</h2>
     *
     * <p>The collision space of the drive train is immediately added to the simulation world.
     *
     * <p>Starting from the next call to {@link #simulationPeriodic()}, the
     * {@link AbstractDriveTrainSimulation#simulationSubTick()} method will be called during each sub-tick of the
     * simulator.
     *
     * @param driveTrainSimulation the drivetrain simulation to be registered
     */
    public void addDriveTrainSimulation(AbstractDriveTrainSimulation driveTrainSimulation) {
        this.physicsWorld.addBody(driveTrainSimulation);
        this.driveTrainSimulations.add(driveTrainSimulation);
    }

    /**
     *
     *
     * <h2>Registers a {@link GamePieceOnFieldSimulation} to the Simulation.</h2>
     *
     * <p>The collision space of the game piece is immediately added to the simulation world.
     *
     * <p>{@link IntakeSimulation}s will be able to interact with this game piece during the next call to
     * {@link SimulatedArena#simulationPeriodic()}.
     *
     * @param gamePiece the game piece to be registered in the simulation
     */
    public void addGamePiece(GamePieceOnFieldSimulation gamePiece) {
        this.physicsWorld.addBody(gamePiece);
        this.gamePieces.add(gamePiece);
    }

    /**
     *
     *
     * <h2>Registers a {@link GamePieceProjectile} to the Simulation and Launches It.</h2>
     *
     * <p>Calls to {@link GamePieceProjectile#launch()}, which will launch the game piece immediately.
     *
     * @param gamePieceProjectile the projectile to be registered and launched in the simulation
     */
    public void addGamePieceProjectile(GamePieceProjectile gamePieceProjectile) {
        this.gamePieceProjectile.add(gamePieceProjectile);
        gamePieceProjectile.launch();
    }

    /**
     *
     *
     * <h2>Removes a {@link GamePieceOnFieldSimulation} from the Simulation.</h2>
     *
     * <p>Removes the game piece from the physics world and the simulation's game piece collection.
     *
     * @param gamePiece the game piece to be removed from the simulation
     */
    public void removeGamePiece(GamePieceOnFieldSimulation gamePiece) {
        this.physicsWorld.removeBody(gamePiece);
        this.gamePieces.remove(gamePiece);
    }

    /**
     *
     *
     * <h2>Removes All {@link GamePieceOnFieldSimulation} Objects from the Simulation.</h2>
     *
     * <p>This method clears all game pieces from the physics world and the simulation's game piece collection.
     */
    public void clearGamePieces() {
        for (GamePieceOnFieldSimulation gamePiece : this.gamePieces) this.physicsWorld.removeBody(gamePiece);
        this.gamePieces.clear();
    }

    public void addMotor(MapleMotorSim motor) {
        motors.add(new WeakReference<>(motor));
    }

    /**
     *
     *
     * <h2>Update the simulation world.</h2>
     *
     * <p>This method should be called ONCE in {@link TimedRobot#simulationPeriodic()} (or <code>
     * LoggedRobot.simulationPeriodic()</code> if using <a
     * href='https://github.com/Mechanical-Advantage/AdvantageKit'>Advantage-Kit</a>)
     *
     * <p>If not configured through {@link SimulatedArena#overrideSimulationTimings(double robotPeriodSeconds, int
     * simulationSubTicksPerPeriod)}, the simulator will iterate through 5 Sub-ticks by default.
     *
     * <p>The amount of CPU Time that the Dyn4j engine uses in displayed in <code>
     * SmartDashboard/MapleArenaSimulation/Dyn4jEngineCPUTimeMS</code>, usually performance is not a concern
     */
    public void simulationPeriodic() {
        final long t0 = System.nanoTime();
        competitionPeriodic();
        // move through a few sub-periods in each update
        for (int i = 0; i < SIMULATION_SUB_TICKS_IN_1_PERIOD; i++) simulationSubTick();

        SmartDashboard.putNumber("MapleArenaSimulation/Dyn4jEngineCPUTimeMS", (System.nanoTime() - t0) / 1000000.0);
    }

    /**
     *
     *
     * <h2>Processes a Single Simulation Sub-Tick.</h2>
     *
     * <p>This method performs the actions for each sub-tick of the simulation, including:
     *
     * <ul>
     *   <li>Updating all registered {@link AbstractDriveTrainSimulation} objects.
     *   <li>Updating all {@link GamePieceProjectile} objects in the simulation.
     *   <li>Stepping the physics world with the specified sub-tick duration.
     *   <li>Removing any game pieces as detected by the {@link IntakeSimulation} objects.
     *   <li>Executing any additional sub-tick actions registered via
     *       {@link SimulatedArena#addSimulationSubTickAction(Runnable)}.
     * </ul>
     */
    private void simulationSubTick() {
        ArrayList<Double> motorCurrents = new ArrayList<>();
        for (var motor : motors) {
            MapleMotorSim motorRef = motor.get();
            if (motorRef != null) {
                motorRef.update();
            }
        }
        double vin = BatterySim.calculateLoadedBatteryVoltage(
                12.2,
                0.015,
                motorCurrents.stream().mapToDouble(Double::doubleValue).toArray());
        RoboRioSim.setVInVoltage(vin);

        for (AbstractDriveTrainSimulation driveTrainSimulation : driveTrainSimulations)
            driveTrainSimulation.simulationSubTick();

        GamePieceProjectile.updateGamePieceProjectiles(this, this.gamePieceProjectile);

        this.physicsWorld.step(1, SIMULATION_DT);

        for (IntakeSimulation intakeSimulation : intakeSimulations)
            while (!intakeSimulation.getGamePiecesToRemove().isEmpty())
                removeGamePiece(intakeSimulation.getGamePiecesToRemove().poll());

        for (Runnable runnable : simulationSubTickActions) runnable.run();
    }

    /**
     *
     *
     * <h2>Obtains the 3D Poses of a Specific Type of Game Piece.</h2>
     *
     * <p>This method is used to visualize the positions of game pieces
     *
     * <p>Also, if you have a game-piece detection vision system <strong>(wow!)</strong>, this is the how you can
     * simulate it.
     *
     * <p>Both {@link GamePieceOnFieldSimulation} and {@link GamePieceProjectile} of the specified type will be
     * included.
     *
     * <ul>
     *   <li>The type is determined in the constructor of {@link GamePieceOnFieldSimulation}.
     *   <li>For example, {@link org.ironmaple.simulation.seasonspecific.crescendo2024.CrescendoNoteOnField} has the
     *       type "Note".
     * </ul>
     *
     * @param type the type of game piece, as determined by the constructor of {@link GamePieceOnFieldSimulation}
     * @return a {@link List} of {@link Pose3d} objects representing the 3D positions of the game pieces
     */
    public List<Pose3d> getGamePiecesByType(String type) {
        final List<Pose3d> gamePiecesPoses = new ArrayList<>();
        for (GamePieceOnFieldSimulation gamePiece : gamePieces)
            if (Objects.equals(gamePiece.type, type)) gamePiecesPoses.add(gamePiece.getPose3d());

        for (GamePieceProjectile gamePiece : gamePieceProjectile)
            if (Objects.equals(gamePiece.gamePieceType, type)) gamePiecesPoses.add(gamePiece.getPose3d());

        return gamePiecesPoses;
    }

    /**
     *
     *
     * <h2>Resets the Field for Autonomous Mode.</h2>
     *
     * <p>This method clears all current game pieces from the field and places new game pieces in their starting
     * positions for the autonomous mode.
     */
    public void resetFieldForAuto() {
        clearGamePieces();
        placeGamePiecesOnField();
    }

    /**
     *
     *
     * <h2>Places Game Pieces on the Field for Autonomous Mode.</h2>
     *
     * <p>This method sets up the game pieces on the field, typically in their starting positions for autonomous mode.
     *
     * <p>It should be implemented differently for each season-specific subclass of {@link SimulatedArena} to reflect
     * the unique game piece placements for that season's game.
     */
    public abstract void placeGamePiecesOnField();

    /**
     *
     *
     * <h2>Season-Specific Actions to Execute in {@link SimulatedArena#simulationPeriodic()}.</h2>
     *
     * <p>This method defines season-specific tasks to be executed during the
     * {@link SimulatedArena#simulationPeriodic()} method.
     *
     * <p>For example:
     *
     * <ul>
     *   <li>Updating the score counts.
     *   <li>Simulating human player activities.
     * </ul>
     *
     * <p>This method should be implemented in the season-specific subclass of {@link SimulatedArena} to reflect the
     * unique aspects of that season's game.
     */
    public abstract void competitionPeriodic();

    /**
     *
     *
     * <h1>Represents an Abstract Field Map</h1>
     *
     * <p>Stores the layout of obstacles and game pieces.
     *
     * <p>For each season-specific subclass of {@link SimulatedArena}, there should be a corresponding subclass of this
     * class to store the field map for that specific season's game.
     */
    public abstract static class FieldMap {
        private final List<Body> obstacles = new ArrayList<>();

        protected void addBorderLine(Translation2d startingPoint, Translation2d endingPoint) {
            addCustomObstacle(
                    Geometry.createSegment(
                            GeometryConvertor.toDyn4jVector2(startingPoint),
                            GeometryConvertor.toDyn4jVector2(endingPoint)),
                    new Pose2d());
        }

        protected void addRectangularObstacle(double width, double height, Pose2d absolutePositionOnField) {
            addCustomObstacle(Geometry.createRectangle(width, height), absolutePositionOnField);
        }

        protected void addCustomObstacle(Convex shape, Pose2d absolutePositionOnField) {
            final Body obstacle = createObstacle(shape);

            obstacle.getTransform().set(GeometryConvertor.toDyn4jTransform(absolutePositionOnField));

            obstacles.add(obstacle);
        }

        private static Body createObstacle(Convex shape) {
            final Body obstacle = new Body();
            obstacle.setMass(MassType.INFINITE);
            final BodyFixture fixture = obstacle.addFixture(shape);
            fixture.setFriction(0.6);
            fixture.setRestitution(0.3);
            return obstacle;
        }
    }
}<|MERGE_RESOLUTION|>--- conflicted
+++ resolved
@@ -8,9 +8,13 @@
 import edu.wpi.first.wpilibj.simulation.BatterySim;
 import edu.wpi.first.wpilibj.simulation.RoboRioSim;
 import edu.wpi.first.wpilibj.smartdashboard.SmartDashboard;
+// import java.util.*;
+import java.util.List;
+import java.util.Set;
+import java.util.HashSet;
+import java.util.ArrayList;
+import java.util.function.Supplier;
 import java.lang.ref.WeakReference;
-import java.util.*;
-import java.util.function.Supplier;
 
 import org.dyn4j.dynamics.Body;
 import org.dyn4j.dynamics.BodyFixture;
@@ -38,383 +42,21 @@
  *
  * <p>Simulates all interactions within the arena field.
  *
- * <h2>The following objects can be added to the simulation world and will interact with each other: </h2>
+ * <h2>The following objects can be added to the simulation world and will interact with each other:
+ * </h2>
  *
  * <ul>
- *   <li>{@link AbstractDriveTrainSimulation}: Represents abstract drivetrain simulations with collision detection.
- *   <li>{@link GamePieceOnFieldSimulation}: Represents abstract game pieces with collision detection.
+ *   <li>{@link AbstractDriveTrainSimulation}: Represents abstract drivetrain simulations with
+ *       collision detection.
+ *   <li>{@link GamePieceOnFieldSimulation}: Represents abstract game pieces with collision
+ *       detection.
  *   <li>{@link IntakeSimulation}: Represents an intake simulation that responds to contact with
  *       {@link GamePieceOnFieldSimulation}.
  * </ul>
  */
 public abstract class SimulatedArena {
-<<<<<<< HEAD
-  private static SimulatedArena instance = null;
-  /**
-   *
-   *
-   * <h2>Gets/Creates the Default Simulation World</h2>
-   *
-   * <p>Multiple instances of {@link SimulatedArena} can exist elsewhere.
-   *
-   * @return the main simulation arena instance
-   */
-  public static SimulatedArena getInstance() {
-    if (instance == null) instance = new Arena2024Crescendo();
-    return instance;
-  }
-
-  /**
-   *
-   *
-   * <h2>Overrides the Default Simulation World</h2>
-   *
-   * <p>Overrides the return value of {@link #getInstance()}
-   *
-   * <p>This method allows simulating an arena from a different year or a custom field.
-   *
-   * <p>Currently, only the 2024 arena is supported, so avoid calling this method for now.
-   *
-   * @param newInstance the new simulation arena instance to override the current one
-   */
-  public static void overrideInstance(SimulatedArena newInstance) {
-    instance = newInstance;
-  }
-
-  /** The number of sub-ticks the simulator will run in each robot period. */
-  private static int SIMULATION_SUB_TICKS_IN_1_PERIOD = 5;
-
-  public static int getSimulationSubTicksIn1Period() {
-    return SIMULATION_SUB_TICKS_IN_1_PERIOD;
-  }
-  /** The period length of each sub-tick, in seconds. */
-  private static double SIMULATION_DT =
-      TimedRobot.kDefaultPeriod / SIMULATION_SUB_TICKS_IN_1_PERIOD;
-
-  public static double getSimulationDt() {
-    return SIMULATION_DT;
-  }
-
-  /**
-   *
-   *
-   * <h2>Overrides the Timing Configurations of the Simulations.</h2>
-   *
-   * <h4>If Using <a href='https://github.com/Mechanical-Advantage/AdvantageKit'>Advantage-Kit</a>:
-   * DO NOT CHANGE THE DEFAULT TIMINGS</h4>
-   *
-   * <p>Changes apply to every instance of {@link SimulatedArena}.
-   *
-   * <p>The new configuration will take effect the next time {@link
-   * SimulatedArena#simulationPeriodic()} is called on an instance.
-   *
-   * <p>It is recommended to call this method before the first call to {@link
-   * SimulatedArena#simulationPeriodic()} of any instance.
-   *
-   * <p>It is also recommended to keep the simulation frequency above 200 Hz for accurate simulation
-   * results.
-   *
-   * @param robotPeriodSeconds the time between two calls of {@link #simulationPeriodic()}, usually
-   *     obtained from {@link TimedRobot#getPeriod()}
-   * @param simulationSubTicksPerPeriod the number of Iterations, or {@link #simulationSubTick()}
-   *     that the simulation runs per each call to {@link #simulationPeriodic()}
-   */
-  public static void overrideSimulationTimings(
-      double robotPeriodSeconds, int simulationSubTicksPerPeriod) {
-    SIMULATION_SUB_TICKS_IN_1_PERIOD = simulationSubTicksPerPeriod;
-    SIMULATION_DT = robotPeriodSeconds / SIMULATION_SUB_TICKS_IN_1_PERIOD;
-  }
-
-  protected final World<Body> physicsWorld;
-  protected final Set<AbstractDriveTrainSimulation> driveTrainSimulations;
-  protected final Set<GamePiece> gamePieces;
-  protected final List<Runnable> simulationSubTickActions;
-  private final List<IntakeSimulation> intakeSimulations;
-
-  /**
-   *
-   *
-   * <h2>Constructs a new simulation arena with the specified field map of obstacles.</h2>
-   *
-   * <p>This constructor initializes a physics world with zero gravity and adds the provided
-   * obstacles to the world.
-   *
-   * <p>It also sets up the collections for drivetrain simulations, game pieces, projectiles, and
-   * intake simulations.
-   *
-   * @param obstaclesMap the season-specific field map containing the layout of obstacles for the
-   *     simulation
-   */
-  protected SimulatedArena(FieldMap obstaclesMap) {
-    this.physicsWorld = new World<>();
-    this.physicsWorld.setGravity(PhysicsWorld.ZERO_GRAVITY);
-    for (Body obstacle : obstaclesMap.obstacles) this.physicsWorld.addBody(obstacle);
-    this.driveTrainSimulations = new HashSet<>();
-    simulationSubTickActions = new ArrayList<>();
-    this.gamePieces = new HashSet<>();
-    this.intakeSimulations = new ArrayList<>();
-  }
-
-  World<Body> world() {
-    return physicsWorld;
-  }
-
-  /**
-   *
-   *
-   * <h2>Registers a runnable action to be executed during each simulation sub-tick.</h2>
-   *
-   * <p><strong>FOR TESTING ONLY: This method will be removed in the final release.</strong>
-   *
-   * @param action the {@link Runnable} action to be executed in each simulation sub-tick
-   */
-  @Deprecated
-  public void addSimulationSubTickAction(Runnable action) {
-    this.simulationSubTickActions.add(action);
-  }
-
-  /**
-   *
-   *
-   * <h2>Registers an {@link IntakeSimulation}.</h2>
-   *
-   * <p><strong>NOTE:</strong> This method is automatically called in the constructor of {@link
-   * IntakeSimulation}, so you don't need to call it manually.
-   *
-   * <p>The intake simulation should be bound to an {@link AbstractDriveTrainSimulation} and becomes
-   * part of its collision space.
-   *
-   * <p>This method immediately starts the {@link
-   * org.ironmaple.simulation.IntakeSimulation.GamePieceContactListener}, which listens for contact
-   * between the intake and any game piece.
-   *
-   * @param intakeSimulation the intake simulation to be registered
-   */
-  protected void addIntakeSimulation(IntakeSimulation intakeSimulation) {
-    this.intakeSimulations.add(intakeSimulation);
-    this.physicsWorld.addContactListener(intakeSimulation.getGamePieceContactListener());
-  }
-
-  /**
-   *
-   *
-   * <h2>Registers an {@link AbstractDriveTrainSimulation}.</h2>
-   *
-   * <p>The collision space of the drive train is immediately added to the simulation world.
-   *
-   * <p>Starting from the next call to {@link #simulationPeriodic()}, the {@link
-   * AbstractDriveTrainSimulation#simulationSubTick()} method will be called during each sub-tick of
-   * the simulator.
-   *
-   * @param driveTrainSimulation the drivetrain simulation to be registered
-   */
-  public void addDriveTrainSimulation(AbstractDriveTrainSimulation driveTrainSimulation) {
-    this.physicsWorld.addBody(driveTrainSimulation);
-    this.driveTrainSimulations.add(driveTrainSimulation);
-  }
-
-  /**
-   *
-   *
-   * <h2>Registers a {@link GamePiece} to the Simulation.</h2>
-   *
-   * <p>The user will have to call one the following methods to add the game piece to the field:
-   * <ul>
-   *   <li>{@link GamePiece#place(Translation2d)}
-   *   <li>{@link GamePiece#slide(Translation2d, Translation2d)}
-   *   <li>{@link GamePiece#launch(Pose3d, Translation3d, ProjectileUtil.ProjectileDynamics)}
-   *   <li>{@link GamePiece#intake(Supplier, Supplier)}
-   * </ul>
-   *
-   * @param variant the variant of game piece to be registered
-   * @return the game piece that was created and registered
-   */
-  public GamePiece createGamePiece(GamePieceVariant variant) {
-    GamePiece gamePiece = new GamePiece(variant, this);
-    this.gamePieces.add(gamePiece);
-    return gamePiece;
-  }
-
-  /**
-   *
-   *
-   * <h2>Removes a {@link GamePieceOnFieldSimulation} from the Simulation.</h2>
-   *
-   * <p>Removes the game piece from the physics world and the simulation's game piece collection.
-   *
-   * @param gamePiece the game piece to be removed from the simulation
-   */
-  public void removeGamePiece(GamePiece gamePiece) {
-    this.gamePieces.remove(gamePiece);
-  }
-
-  /**
-   *
-   *
-   * <h2>Removes All {@link GamePieceOnFieldSimulation} Objects from the Simulation.</h2>
-   *
-   * <p>This method clears all game pieces from the physics world and the simulation's game piece
-   * collection.
-   */
-  public void clearGamePieces() {
-    for (GamePiece gamePiece : this.gamePieces) {
-      gamePiece.delete();
-    }
-    this.gamePieces.clear();
-  }
-
-  /**
-   *
-   *
-   * <h2>Update the simulation world.</h2>
-   *
-   * <p>This method should be called ONCE in {@link TimedRobot#simulationPeriodic()} (or <code>
-   * LoggedRobot.simulationPeriodic()</code> if using <a
-   * href='https://github.com/Mechanical-Advantage/AdvantageKit'>Advantage-Kit</a>)
-   *
-   * <p>If not configured through {@link SimulatedArena#overrideSimulationTimings(double
-   * robotPeriodSeconds, int simulationSubTicksPerPeriod)}, the simulator will iterate through 5
-   * Sub-ticks by default.
-   *
-   * <p>The amount of CPU Time that the Dyn4j engine uses in displayed in <code>
-   * SmartDashboard/MapleArenaSimulation/Dyn4jEngineCPUTimeMS</code>, usually performance is not a
-   * concern
-   */
-  public void simulationPeriodic() {
-    final long t0 = System.nanoTime();
-    competitionPeriodic();
-    // move through a few sub-periods in each update
-    for (int i = 0; i < SIMULATION_SUB_TICKS_IN_1_PERIOD; i++) simulationSubTick();
-
-    SmartDashboard.putNumber(
-        "MapleArenaSimulation/Dyn4jEngineCPUTimeMS", (System.nanoTime() - t0) / 1000000.0);
-  }
-
-  /**
-   *
-   *
-   * <h2>Processes a Single Simulation Sub-Tick.</h2>
-   *
-   * <p>This method performs the actions for each sub-tick of the simulation, including:
-   *
-   * <ul>
-   *   <li>Updating all registered {@link AbstractDriveTrainSimulation} objects.
-   *   <li>Updating all {@link GamePieceProjectile} objects in the simulation.
-   *   <li>Stepping the physics world with the specified sub-tick duration.
-   *   <li>Removing any game pieces as detected by the {@link IntakeSimulation} objects.
-   *   <li>Executing any additional sub-tick actions registered via {@link
-   *       SimulatedArena#addSimulationSubTickAction(Runnable)}.
-   * </ul>
-   */
-  private void simulationSubTick() {
-    for (AbstractDriveTrainSimulation driveTrainSimulation : driveTrainSimulations)
-      driveTrainSimulation.simulationSubTick();
-
-    for (GamePiece gamePiece : gamePieces) gamePiece.simulationSubTick();
-
-    this.physicsWorld.step(1, SIMULATION_DT);
-
-    for (Runnable runnable : simulationSubTickActions) runnable.run();
-  }
-
-  /**
-   *
-   *
-   * <h2>Obtains the 3D Poses of a Specific Type of Game Piece.</h2>
-   *
-   * <p>This method is used to visualize the positions of game pieces
-   *
-   * <p>Also, if you have a game-piece detection vision system <strong>(wow!)</strong>, this is the
-   * how you can simulate it.
-   *
-   * <p>Both {@link GamePieceOnFieldSimulation} and {@link GamePieceProjectile} of the specified
-   * type will be included.
-   *
-   * <ul>
-   *   <li>The type is determined in the constructor of {@link GamePieceOnFieldSimulation}.
-   *   <li>For example, {@link
-   *       org.ironmaple.simulation.seasonspecific.crescendo2024.CrescendoNote} has the type
-   *       "Note".
-   * </ul>
-   *
-   * @param type the type of game piece, as determined by the constructor of {@link
-   *     GamePieceOnFieldSimulation}
-   * @return a {@link List} of {@link Pose3d} objects representing the 3D positions of the game
-   *     pieces
-   */
-  public List<GamePiece> getGamePiecesByVariant(GamePieceVariant variant) {
-    return gamePieces.stream()
-        .filter(gamePiece -> gamePiece.variant().equals(variant))
-        .toList();
-  }
-
-  /**
-   *
-   *
-   * <h2>Resets the Field for Autonomous Mode.</h2>
-   *
-   * <p>This method clears all current game pieces from the field and places new game pieces in
-   * their starting positions for the autonomous mode.
-   */
-  public void resetFieldForAuto() {
-    clearGamePieces();
-    placeGamePiecesOnField();
-  }
-
-  /**
-   *
-   *
-   * <h2>Places Game Pieces on the Field for Autonomous Mode.</h2>
-   *
-   * <p>This method sets up the game pieces on the field, typically in their starting positions for
-   * autonomous mode.
-   *
-   * <p>It should be implemented differently for each season-specific subclass of {@link
-   * SimulatedArena} to reflect the unique game piece placements for that season's game.
-   */
-  public abstract void placeGamePiecesOnField();
-
-  /**
-   *
-   *
-   * <h2>Season-Specific Actions to Execute in {@link SimulatedArena#simulationPeriodic()}.</h2>
-   *
-   * <p>This method defines season-specific tasks to be executed during the {@link
-   * SimulatedArena#simulationPeriodic()} method.
-   *
-   * <p>For example:
-   *
-   * <ul>
-   *   <li>Updating the score counts.
-   *   <li>Simulating human player activities.
-   * </ul>
-   *
-   * <p>This method should be implemented in the season-specific subclass of {@link SimulatedArena}
-   * to reflect the unique aspects of that season's game.
-   */
-  public abstract void competitionPeriodic();
-
-  /**
-   *
-   *
-   * <h1>Represents an Abstract Field Map</h1>
-   *
-   * <p>Stores the layout of obstacles and game pieces.
-   *
-   * <p>For each season-specific subclass of {@link SimulatedArena}, there should be a corresponding
-   * subclass of this class to store the field map for that specific season's game.
-   */
-  public abstract static class FieldMap {
-    private final List<Body> obstacles = new ArrayList<>();
-
-    protected void addBorderLine(Translation2d startingPoint, Translation2d endingPoint) {
-      addCustomObstacle(
-          Geometry.createSegment(
-              GeometryConvertor.toDyn4jVector2(startingPoint),
-              GeometryConvertor.toDyn4jVector2(endingPoint)),
-          new Pose2d());
-=======
     private static SimulatedArena instance = null;
+
     /**
      *
      *
@@ -425,9 +67,9 @@
      * @return the main simulation arena instance
      */
     public static SimulatedArena getInstance() {
-        if (instance == null) instance = new Arena2024Crescendo();
+        if (instance == null)
+            instance = new Arena2024Crescendo();
         return instance;
->>>>>>> 3ea03301
     }
 
     /**
@@ -453,6 +95,7 @@
     public static int getSimulationSubTicksIn1Period() {
         return SIMULATION_SUB_TICKS_IN_1_PERIOD;
     }
+
     /** The period length of each sub-tick, in seconds. */
     private static double SIMULATION_DT = TimedRobot.kDefaultPeriod / SIMULATION_SUB_TICKS_IN_1_PERIOD;
 
@@ -465,58 +108,60 @@
      *
      * <h2>Overrides the Timing Configurations of the Simulations.</h2>
      *
-     * <h4>If Using <a href='https://github.com/Mechanical-Advantage/AdvantageKit'>Advantage-Kit</a>: DO NOT CHANGE THE
-     * DEFAULT TIMINGS</h4>
+     * <h4>If Using <a href='https://github.com/Mechanical-Advantage/AdvantageKit'>Advantage-Kit</a>:
+     * DO NOT CHANGE THE DEFAULT TIMINGS</h4>
      *
      * <p>Changes apply to every instance of {@link SimulatedArena}.
      *
-     * <p>The new configuration will take effect the next time {@link SimulatedArena#simulationPeriodic()} is called on
-     * an instance.
-     *
-     * <p>It is recommended to call this method before the first call to {@link SimulatedArena#simulationPeriodic()} of
-     * any instance.
-     *
-     * <p>It is also recommended to keep the simulation frequency above 200 Hz for accurate simulation results.
-     *
-     * @param robotPeriodSeconds the time between two calls of {@link #simulationPeriodic()}, usually obtained from
-     *     {@link TimedRobot#getPeriod()}
-     * @param simulationSubTicksPerPeriod the number of Iterations, or {@link #simulationSubTick()} that the simulation
-     *     runs per each call to {@link #simulationPeriodic()}
-     */
-    public static void overrideSimulationTimings(double robotPeriodSeconds, int simulationSubTicksPerPeriod) {
+     * <p>The new configuration will take effect the next time {@link
+     * SimulatedArena#simulationPeriodic()} is called on an instance.
+     *
+     * <p>It is recommended to call this method before the first call to {@link
+     * SimulatedArena#simulationPeriodic()} of any instance.
+     *
+     * <p>It is also recommended to keep the simulation frequency above 200 Hz for accurate simulation
+     * results.
+     *
+     * @param robotPeriodSeconds the time between two calls of {@link #simulationPeriodic()}, usually
+     *     obtained from {@link TimedRobot#getPeriod()}
+     * @param simulationSubTicksPerPeriod the number of Iterations, or {@link #simulationSubTick()}
+     *     that the simulation runs per each call to {@link #simulationPeriodic()}
+     */
+    public static void overrideSimulationTimings(
+            double robotPeriodSeconds, int simulationSubTicksPerPeriod) {
         SIMULATION_SUB_TICKS_IN_1_PERIOD = simulationSubTicksPerPeriod;
         SIMULATION_DT = robotPeriodSeconds / SIMULATION_SUB_TICKS_IN_1_PERIOD;
     }
 
-    protected final World<Body> physicsWorld;
-    protected final Set<AbstractDriveTrainSimulation> driveTrainSimulations;
-    protected final Set<GamePieceOnFieldSimulation> gamePieces;
-    protected final Set<GamePieceProjectile> gamePieceProjectile;
-    protected final List<Runnable> simulationSubTickActions;
-    protected final List<WeakReference<MapleMotorSim>> motors;
-    private final List<IntakeSimulation> intakeSimulations;
+    protected final World<Body> physicsWorld = new World<>();
+    protected final Set<AbstractDriveTrainSimulation> driveTrainSimulations = new HashSet<>();
+    protected final Set<GamePiece> gamePieces = new HashSet<>();
+    protected final List<Runnable> simulationSubTickActions = new ArrayList<>();
+    protected final List<WeakReference<MapleMotorSim>> motors = new ArrayList<>();
+    private final List<IntakeSimulation> intakeSimulations = new ArrayList<>();
 
     /**
      *
      *
      * <h2>Constructs a new simulation arena with the specified field map of obstacles.</h2>
      *
-     * <p>This constructor initializes a physics world with zero gravity and adds the provided obstacles to the world.
-     *
-     * <p>It also sets up the collections for drivetrain simulations, game pieces, projectiles, and intake simulations.
-     *
-     * @param obstaclesMap the season-specific field map containing the layout of obstacles for the simulation
+     * <p>This constructor initializes a physics world with zero gravity and adds the provided
+     * obstacles to the world.
+     *
+     * <p>It also sets up the collections for drivetrain simulations, game pieces, projectiles, and
+     * intake simulations.
+     *
+     * @param obstaclesMap the season-specific field map containing the layout of obstacles for the
+     *     simulation
      */
     protected SimulatedArena(FieldMap obstaclesMap) {
-        this.physicsWorld = new World<>();
         this.physicsWorld.setGravity(PhysicsWorld.ZERO_GRAVITY);
-        for (Body obstacle : obstaclesMap.obstacles) this.physicsWorld.addBody(obstacle);
-        this.driveTrainSimulations = new HashSet<>();
-        simulationSubTickActions = new ArrayList<>();
-        this.gamePieces = new HashSet<>();
-        this.gamePieceProjectile = new HashSet<>();
-        this.intakeSimulations = new ArrayList<>();
-        motors = new ArrayList<>();
+        for (Body obstacle : obstaclesMap.obstacles)
+            this.physicsWorld.addBody(obstacle);
+    }
+
+    World<Body> world() {
+        return physicsWorld;
     }
 
     /**
@@ -538,14 +183,15 @@
      *
      * <h2>Registers an {@link IntakeSimulation}.</h2>
      *
-     * <p><strong>NOTE:</strong> This method is automatically called in the constructor of {@link IntakeSimulation}, so
-     * you don't need to call it manually.
-     *
-     * <p>The intake simulation should be bound to an {@link AbstractDriveTrainSimulation} and becomes part of its
-     * collision space.
-     *
-     * <p>This method immediately starts the {@link org.ironmaple.simulation.IntakeSimulation.GamePieceContactListener},
-     * which listens for contact between the intake and any game piece.
+     * <p><strong>NOTE:</strong> This method is automatically called in the constructor of {@link
+     * IntakeSimulation}, so you don't need to call it manually.
+     *
+     * <p>The intake simulation should be bound to an {@link AbstractDriveTrainSimulation} and becomes
+     * part of its collision space.
+     *
+     * <p>This method immediately starts the {@link
+     * org.ironmaple.simulation.IntakeSimulation.GamePieceContactListener}, which listens for contact
+     * between the intake and any game piece.
      *
      * @param intakeSimulation the intake simulation to be registered
      */
@@ -561,9 +207,9 @@
      *
      * <p>The collision space of the drive train is immediately added to the simulation world.
      *
-     * <p>Starting from the next call to {@link #simulationPeriodic()}, the
-     * {@link AbstractDriveTrainSimulation#simulationSubTick()} method will be called during each sub-tick of the
-     * simulator.
+     * <p>Starting from the next call to {@link #simulationPeriodic()}, the {@link
+     * AbstractDriveTrainSimulation#simulationSubTick()} method will be called during each sub-tick of
+     * the simulator.
      *
      * @param driveTrainSimulation the drivetrain simulation to be registered
      */
@@ -575,32 +221,23 @@
     /**
      *
      *
-     * <h2>Registers a {@link GamePieceOnFieldSimulation} to the Simulation.</h2>
-     *
-     * <p>The collision space of the game piece is immediately added to the simulation world.
-     *
-     * <p>{@link IntakeSimulation}s will be able to interact with this game piece during the next call to
-     * {@link SimulatedArena#simulationPeriodic()}.
-     *
-     * @param gamePiece the game piece to be registered in the simulation
-     */
-    public void addGamePiece(GamePieceOnFieldSimulation gamePiece) {
-        this.physicsWorld.addBody(gamePiece);
+     * <h2>Registers a {@link GamePiece} to the Simulation.</h2>
+     *
+     * <p>The user will have to call one the following methods to add the game piece to the field:
+     * <ul>
+     *   <li>{@link GamePiece#place(Translation2d)}
+     *   <li>{@link GamePiece#slide(Translation2d, Translation2d)}
+     *   <li>{@link GamePiece#launch(Pose3d, Translation3d, ProjectileUtil.ProjectileDynamics)}
+     *   <li>{@link GamePiece#intake(Supplier, Supplier)}
+     * </ul>
+     *
+     * @param variant the variant of game piece to be registered
+     * @return the game piece that was created and registered
+     */
+    public GamePiece createGamePiece(GamePieceVariant variant) {
+        GamePiece gamePiece = new GamePiece(variant, this);
         this.gamePieces.add(gamePiece);
-    }
-
-    /**
-     *
-     *
-     * <h2>Registers a {@link GamePieceProjectile} to the Simulation and Launches It.</h2>
-     *
-     * <p>Calls to {@link GamePieceProjectile#launch()}, which will launch the game piece immediately.
-     *
-     * @param gamePieceProjectile the projectile to be registered and launched in the simulation
-     */
-    public void addGamePieceProjectile(GamePieceProjectile gamePieceProjectile) {
-        this.gamePieceProjectile.add(gamePieceProjectile);
-        gamePieceProjectile.launch();
+        return gamePiece;
     }
 
     /**
@@ -612,8 +249,7 @@
      *
      * @param gamePiece the game piece to be removed from the simulation
      */
-    public void removeGamePiece(GamePieceOnFieldSimulation gamePiece) {
-        this.physicsWorld.removeBody(gamePiece);
+    public void removeGamePiece(GamePiece gamePiece) {
         this.gamePieces.remove(gamePiece);
     }
 
@@ -622,10 +258,13 @@
      *
      * <h2>Removes All {@link GamePieceOnFieldSimulation} Objects from the Simulation.</h2>
      *
-     * <p>This method clears all game pieces from the physics world and the simulation's game piece collection.
+     * <p>This method clears all game pieces from the physics world and the simulation's game piece
+     * collection.
      */
     public void clearGamePieces() {
-        for (GamePieceOnFieldSimulation gamePiece : this.gamePieces) this.physicsWorld.removeBody(gamePiece);
+        for (GamePiece gamePiece : this.gamePieces) {
+            gamePiece.delete();
+        }
         this.gamePieces.clear();
     }
 
@@ -642,19 +281,23 @@
      * LoggedRobot.simulationPeriodic()</code> if using <a
      * href='https://github.com/Mechanical-Advantage/AdvantageKit'>Advantage-Kit</a>)
      *
-     * <p>If not configured through {@link SimulatedArena#overrideSimulationTimings(double robotPeriodSeconds, int
-     * simulationSubTicksPerPeriod)}, the simulator will iterate through 5 Sub-ticks by default.
+     * <p>If not configured through {@link SimulatedArena#overrideSimulationTimings(double
+     * robotPeriodSeconds, int simulationSubTicksPerPeriod)}, the simulator will iterate through 5
+     * Sub-ticks by default.
      *
      * <p>The amount of CPU Time that the Dyn4j engine uses in displayed in <code>
-     * SmartDashboard/MapleArenaSimulation/Dyn4jEngineCPUTimeMS</code>, usually performance is not a concern
+     * SmartDashboard/MapleArenaSimulation/Dyn4jEngineCPUTimeMS</code>, usually performance is not a
+     * concern
      */
     public void simulationPeriodic() {
         final long t0 = System.nanoTime();
         competitionPeriodic();
         // move through a few sub-periods in each update
-        for (int i = 0; i < SIMULATION_SUB_TICKS_IN_1_PERIOD; i++) simulationSubTick();
-
-        SmartDashboard.putNumber("MapleArenaSimulation/Dyn4jEngineCPUTimeMS", (System.nanoTime() - t0) / 1000000.0);
+        for (int i = 0; i < SIMULATION_SUB_TICKS_IN_1_PERIOD; i++)
+            simulationSubTick();
+
+        SmartDashboard.putNumber(
+                "MapleArenaSimulation/Dyn4jEngineCPUTimeMS", (System.nanoTime() - t0) / 1000000.0);
     }
 
     /**
@@ -669,8 +312,8 @@
      *   <li>Updating all {@link GamePieceProjectile} objects in the simulation.
      *   <li>Stepping the physics world with the specified sub-tick duration.
      *   <li>Removing any game pieces as detected by the {@link IntakeSimulation} objects.
-     *   <li>Executing any additional sub-tick actions registered via
-     *       {@link SimulatedArena#addSimulationSubTickAction(Runnable)}.
+     *   <li>Executing any additional sub-tick actions registered via {@link
+     *       SimulatedArena#addSimulationSubTickAction(Runnable)}.
      * </ul>
      */
     private void simulationSubTick() {
@@ -690,15 +333,13 @@
         for (AbstractDriveTrainSimulation driveTrainSimulation : driveTrainSimulations)
             driveTrainSimulation.simulationSubTick();
 
-        GamePieceProjectile.updateGamePieceProjectiles(this, this.gamePieceProjectile);
+        for (GamePiece gamePiece : gamePieces)
+            gamePiece.simulationSubTick();
 
         this.physicsWorld.step(1, SIMULATION_DT);
 
-        for (IntakeSimulation intakeSimulation : intakeSimulations)
-            while (!intakeSimulation.getGamePiecesToRemove().isEmpty())
-                removeGamePiece(intakeSimulation.getGamePiecesToRemove().poll());
-
-        for (Runnable runnable : simulationSubTickActions) runnable.run();
+        for (Runnable runnable : simulationSubTickActions)
+            runnable.run();
     }
 
     /**
@@ -708,30 +349,28 @@
      *
      * <p>This method is used to visualize the positions of game pieces
      *
-     * <p>Also, if you have a game-piece detection vision system <strong>(wow!)</strong>, this is the how you can
-     * simulate it.
-     *
-     * <p>Both {@link GamePieceOnFieldSimulation} and {@link GamePieceProjectile} of the specified type will be
-     * included.
+     * <p>Also, if you have a game-piece detection vision system <strong>(wow!)</strong>, this is the
+     * how you can simulate it.
+     *
+     * <p>Both {@link GamePieceOnFieldSimulation} and {@link GamePieceProjectile} of the specified
+     * type will be included.
      *
      * <ul>
      *   <li>The type is determined in the constructor of {@link GamePieceOnFieldSimulation}.
-     *   <li>For example, {@link org.ironmaple.simulation.seasonspecific.crescendo2024.CrescendoNoteOnField} has the
-     *       type "Note".
+     *   <li>For example, {@link
+     *       org.ironmaple.simulation.seasonspecific.crescendo2024.CrescendoNote} has the type
+     *       "Note".
      * </ul>
      *
-     * @param type the type of game piece, as determined by the constructor of {@link GamePieceOnFieldSimulation}
-     * @return a {@link List} of {@link Pose3d} objects representing the 3D positions of the game pieces
-     */
-    public List<Pose3d> getGamePiecesByType(String type) {
-        final List<Pose3d> gamePiecesPoses = new ArrayList<>();
-        for (GamePieceOnFieldSimulation gamePiece : gamePieces)
-            if (Objects.equals(gamePiece.type, type)) gamePiecesPoses.add(gamePiece.getPose3d());
-
-        for (GamePieceProjectile gamePiece : gamePieceProjectile)
-            if (Objects.equals(gamePiece.gamePieceType, type)) gamePiecesPoses.add(gamePiece.getPose3d());
-
-        return gamePiecesPoses;
+     * @param type the type of game piece, as determined by the constructor of {@link
+     *     GamePieceOnFieldSimulation}
+     * @return a {@link List} of {@link Pose3d} objects representing the 3D positions of the game
+     *     pieces
+     */
+    public List<GamePiece> getGamePiecesByVariant(GamePieceVariant variant) {
+        return gamePieces.stream()
+                .filter(gamePiece -> gamePiece.variant().equals(variant))
+                .toList();
     }
 
     /**
@@ -739,8 +378,8 @@
      *
      * <h2>Resets the Field for Autonomous Mode.</h2>
      *
-     * <p>This method clears all current game pieces from the field and places new game pieces in their starting
-     * positions for the autonomous mode.
+     * <p>This method clears all current game pieces from the field and places new game pieces in
+     * their starting positions for the autonomous mode.
      */
     public void resetFieldForAuto() {
         clearGamePieces();
@@ -752,10 +391,11 @@
      *
      * <h2>Places Game Pieces on the Field for Autonomous Mode.</h2>
      *
-     * <p>This method sets up the game pieces on the field, typically in their starting positions for autonomous mode.
-     *
-     * <p>It should be implemented differently for each season-specific subclass of {@link SimulatedArena} to reflect
-     * the unique game piece placements for that season's game.
+     * <p>This method sets up the game pieces on the field, typically in their starting positions for
+     * autonomous mode.
+     *
+     * <p>It should be implemented differently for each season-specific subclass of {@link
+     * SimulatedArena} to reflect the unique game piece placements for that season's game.
      */
     public abstract void placeGamePiecesOnField();
 
@@ -764,8 +404,8 @@
      *
      * <h2>Season-Specific Actions to Execute in {@link SimulatedArena#simulationPeriodic()}.</h2>
      *
-     * <p>This method defines season-specific tasks to be executed during the
-     * {@link SimulatedArena#simulationPeriodic()} method.
+     * <p>This method defines season-specific tasks to be executed during the {@link
+     * SimulatedArena#simulationPeriodic()} method.
      *
      * <p>For example:
      *
@@ -774,8 +414,8 @@
      *   <li>Simulating human player activities.
      * </ul>
      *
-     * <p>This method should be implemented in the season-specific subclass of {@link SimulatedArena} to reflect the
-     * unique aspects of that season's game.
+     * <p>This method should be implemented in the season-specific subclass of {@link SimulatedArena}
+     * to reflect the unique aspects of that season's game.
      */
     public abstract void competitionPeriodic();
 
@@ -786,8 +426,8 @@
      *
      * <p>Stores the layout of obstacles and game pieces.
      *
-     * <p>For each season-specific subclass of {@link SimulatedArena}, there should be a corresponding subclass of this
-     * class to store the field map for that specific season's game.
+     * <p>For each season-specific subclass of {@link SimulatedArena}, there should be a corresponding
+     * subclass of this class to store the field map for that specific season's game.
      */
     public abstract static class FieldMap {
         private final List<Body> obstacles = new ArrayList<>();
@@ -800,7 +440,8 @@
                     new Pose2d());
         }
 
-        protected void addRectangularObstacle(double width, double height, Pose2d absolutePositionOnField) {
+        protected void addRectangularObstacle(
+                double width, double height, Pose2d absolutePositionOnField) {
             addCustomObstacle(Geometry.createRectangle(width, height), absolutePositionOnField);
         }
 
