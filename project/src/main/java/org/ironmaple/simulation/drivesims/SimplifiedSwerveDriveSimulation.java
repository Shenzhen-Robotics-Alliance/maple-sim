--- conflicted
+++ resolved
@@ -59,463 +59,6 @@
         this(swerveDriveSimulation, VecBuilder.fill(0.1, 0.1, 0.1), VecBuilder.fill(0.9, 0.9, 0.9));
     }
 
-<<<<<<< HEAD
-    return cachedModulePositions;
-  }
-
-  /**
-   *
-   *
-   * <h2>Obtains the raw angle of the gyro.</h2>
-   *
-   * <p>Note that the simulated gyro also drifts/skids like real gyros, especially if the robot
-   * collides.
-   *
-   * <p>To obtain the facing of the robot retrieved from the odometry, use {@link
-   * #getOdometryEstimatedPose()}; to obtain the actual facing of the robot, use {@link
-   * #getActualPoseInSimulationWorld()}.
-   *
-   * @deprecated This rotation is <strong>NOT</strong> the actual facing of the robot; it is
-   *     uncalibrated and is only used for features like rotation lock.
-   * @return the raw (uncalibrated) angle of the simulated gyro.
-   */
-  @Deprecated
-  public Rotation2d getRawGyroAngle() {
-    return swerveDriveSimulation.gyroSimulation.getGyroReading();
-  }
-
-  /**
-   *
-   *
-   * <h2>Obtains the robot pose measured by the odometry.</h2>
-   *
-   * <p>Retrieves the pose estimated by the odometry system (and vision, if applicable).
-   *
-   * <p>This method wraps around {@link SwerveDrivePoseEstimator#getEstimatedPosition()}.
-   *
-   * <p>This represents the estimated position of the robot.
-   *
-   * <p>Note that this estimation includes realistic simulations of measurement errors due to
-   * skidding and odometry drift.
-   *
-   * <p>To obtain the ACTUAL pose of the robot, with no measurement errors, use {@link
-   * #getActualPoseInSimulationWorld()}.
-   */
-  public Pose2d getOdometryEstimatedPose() {
-    return poseEstimator.getEstimatedPosition();
-  }
-
-  /**
-   *
-   *
-   * <h2>Resets the odometry to a specified position.</h2>
-   *
-   * <p>This method wraps around {@link SwerveDrivePoseEstimator#resetPosition(Rotation2d,
-   * SwerveModulePosition[], Pose2d)}.
-   *
-   * <p>It resets the position of the pose estimator to the given pose.
-   *
-   * @param pose The position on the field where the robot is located.
-   */
-  public void resetOdometry(Pose2d pose) {
-    this.poseEstimator.resetPosition(getRawGyroAngle(), getLatestModulePositions(), pose);
-  }
-
-  /**
-   *
-   *
-   * <h2>Adds a vision estimation to the pose estimator.</h2>
-   *
-   * <p>This method wraps around {@link SwerveDrivePoseEstimator#addVisionMeasurement(Pose2d,
-   * double)}.
-   *
-   * <p>Adds a vision measurement to the Kalman Filter, correcting the odometry pose estimate while
-   * accounting for measurement noise.
-   *
-   * @param robotPoseMeters The pose of the robot as measured by the vision camera.
-   * @param timeStampSeconds The timestamp of the vision measurement, in seconds.
-   */
-  public void addVisionEstimation(Pose2d robotPoseMeters, double timeStampSeconds) {
-    this.poseEstimator.addVisionMeasurement(robotPoseMeters, timeStampSeconds);
-  }
-
-  /**
-   *
-   *
-   * <h2>Adds a vision estimation to the pose estimator.</h2>
-   *
-   * <p>This method wraps around {@link SwerveDrivePoseEstimator#addVisionMeasurement(Pose2d,
-   * double, Matrix)}.
-   *
-   * <p>Adds a vision measurement to the Kalman Filter, correcting the odometry pose estimate while
-   * accounting for measurement noise.
-   *
-   * @param robotPoseMeters The pose of the robot as measured by the vision camera.
-   * @param timeStampSeconds The timestamp of the vision measurement, in seconds.
-   * @param measurementStdDevs Standard deviations of the vision pose measurement (x position in
-   *     meters, y position in meters, and heading in radians). Increase these values to reduce the
-   *     trust in the vision pose measurement.
-   */
-  public void addVisionEstimation(
-      Pose2d robotPoseMeters, double timeStampSeconds, Matrix<N3, N1> measurementStdDevs) {
-    this.poseEstimator.addVisionMeasurement(robotPoseMeters, timeStampSeconds, measurementStdDevs);
-  }
-
-  /**
-   *
-   *
-   * <h2>Runs chassis speeds on the simulated swerve drive.</h2>
-   *
-   * <p>Runs the specified chassis speeds, either robot-centric or field-centric.
-   *
-   * @param chassisSpeeds The speeds to run, in either robot-centric or field-centric coordinates.
-   * @param centerOfRotationMeters The center of rotation. For example, if you set the center of
-   *     rotation at one corner of the robot and provide a chassis speed that has only a dtheta
-   *     component, the robot will rotate around that corner.
-   * @param fieldCentricDrive Whether to execute field-centric drive with the provided speed.
-   * @param discretizeSpeeds Whether to apply {@link ChassisSpeeds#discretize(ChassisSpeeds,
-   *     double)} to the provided speed.
-   */
-  public void runChassisSpeeds(
-      ChassisSpeeds chassisSpeeds,
-      Translation2d centerOfRotationMeters,
-      boolean fieldCentricDrive,
-      boolean discretizeSpeeds) {
-    if (fieldCentricDrive)
-      chassisSpeeds =
-          ChassisSpeeds.fromFieldRelativeSpeeds(
-              chassisSpeeds, getOdometryEstimatedPose().getRotation());
-    if (discretizeSpeeds)
-      chassisSpeeds =
-          ChassisSpeeds.discretize(
-              chassisSpeeds,
-              SimulatedArena.getSimulationDt() * SimulatedArena.getSimulationSubTicksIn1Period());
-    final SwerveModuleState[] setPoints =
-        kinematics.toSwerveModuleStates(chassisSpeeds, centerOfRotationMeters);
-    for (int i = 0; i < moduleSimulations.length; i++)
-      setPointsOptimized[i] = optimizeAndRunModuleState(moduleSimulations[i], setPoints[i]);
-  }
-
-  /**
-   *
-   *
-   * <h2>Obtain the MEASURED swerve states.</h2>
-   *
-   * <p>The order of the swerve modules is: front-left, front-right, back-left, back-right.
-   *
-   * @return The actual measured swerve states of the simulated swerve.
-   */
-  public SwerveModuleState[] getMeasuredStates() {
-    return Arrays.stream(moduleSimulations)
-        .map(SwerveModuleSimulation::getCurrentState)
-        .toArray(SwerveModuleState[]::new);
-  }
-
-  /**
-   *
-   *
-   * <h2>Obtain the optimized SETPOINTS of the swerve.</h2>
-   *
-   * <p>The setpoints are calculated using {@link
-   * SwerveDriveKinematics#toSwerveModuleStates(ChassisSpeeds)} in the most recent call to {@link
-   * #runChassisSpeeds(ChassisSpeeds, Translation2d, boolean, boolean)}.
-   *
-   * <p>The setpoints are optimized using {@link SwerveModuleState#optimize(SwerveModuleState,
-   * Rotation2d)}.
-   *
-   * <p>The order of the swerve modules is: front-left, front-right, back-left, back-right.
-   *
-   * @return The optimized setpoints of the swerve, calculated during the last chassis speed run.
-   */
-  public SwerveModuleState[] getSetPointsOptimized() {
-    return setPointsOptimized;
-  }
-
-  /**
-   *
-   *
-   * <h2>Obtain the field-relative chassis speeds measured from the encoders.</h2>
-   *
-   * <p>The speeds are measured from the simulated swerve modules.
-   *
-   * @param useGyroForAngularVelocity Whether to use the gyro for a more accurate angular velocity
-   *     measurement.
-   * @return The measured chassis speeds, <strong>field-relative</strong>.
-   */
-  public ChassisSpeeds getMeasuredSpeedsFieldRelative(boolean useGyroForAngularVelocity) {
-    return ChassisSpeeds.fromRobotRelativeSpeeds(
-        getMeasuredSpeedsRobotRelative(useGyroForAngularVelocity),
-        getOdometryEstimatedPose().getRotation());
-  }
-
-  /**
-   *
-   *
-   * <h2>Obtain the robot-relative chassis speeds measured from the encoders.</h2>
-   *
-   * <p>The speeds are measured from the simulated swerve modules.
-   *
-   * @param useGyroForAngularVelocity Whether to use the gyro for a more accurate angular velocity
-   *     measurement.
-   * @return The measured chassis speeds, <strong>robot-relative</strong>.
-   */
-  public ChassisSpeeds getMeasuredSpeedsRobotRelative(boolean useGyroForAngularVelocity) {
-    final ChassisSpeeds swerveSpeeds = kinematics.toChassisSpeeds(getMeasuredStates());
-    return new ChassisSpeeds(
-        swerveSpeeds.vxMetersPerSecond,
-        swerveSpeeds.vyMetersPerSecond,
-        useGyroForAngularVelocity
-            ? swerveDriveSimulation.gyroSimulation.getMeasuredAngularVelocityRadPerSec()
-            : swerveSpeeds.omegaRadiansPerSecond);
-  }
-
-  /**
-   *
-   *
-   * <h2>Obtain the {@link SwerveDriveSimulation} object controlled by this simplified swerve
-   * simulation.</h2>
-   *
-   * @return The swerve drive simulation.
-   */
-  public SwerveDriveSimulation getDriveTrainSimulation() {
-    return this.swerveDriveSimulation;
-  }
-
-  /**
-   *
-   *
-   * <h2>Obtain the ACTUAL robot pose.</h2>
-   *
-   * <p>Obtains the ACTUAL robot pose with zero measurement error.
-   *
-   * <p>To obtain the pose calculated by odometry (where the robot thinks it is), use {@link
-   * #getOdometryEstimatedPose()}.
-   */
-  public Pose2d getActualPoseInSimulationWorld() {
-    return swerveDriveSimulation.getSimulatedDriveTrainPose();
-  }
-
-  /**
-   *
-   *
-   * <h2>Get the ACTUAL field-relative chassis speeds of the robot.</h2>
-   *
-   * <p>Wraps around {@link
-   * SwerveDriveSimulation#getDriveTrainSimulatedChassisSpeedsFieldRelative()}.
-   *
-   * @return the actual chassis speeds in the simulation world, <strong>field-relative</strong>
-   */
-  public ChassisSpeeds getActualSpeedsFieldRelative() {
-    return this.swerveDriveSimulation.getDriveTrainSimulatedChassisSpeedsFieldRelative();
-  }
-
-  /**
-   *
-   *
-   * <h2>Get the ACTUAL robot-relative chassis speeds of the robot.</h2>
-   *
-   * <p>Wraps around {@link
-   * SwerveDriveSimulation#getDriveTrainSimulatedChassisSpeedsRobotRelative()}.
-   *
-   * @return the actual chassis speeds in the simulation world, <strong>robot-relative</strong>
-   */
-  public ChassisSpeeds getActualSpeedsRobotRelative() {
-    return this.swerveDriveSimulation.getDriveTrainSimulatedChassisSpeedsRobotRelative();
-  }
-
-  /**
-   *
-   *
-   * <h2>Teleport the robot to a specified location on the simulated field.</h2>
-   *
-   * <p>This method moves the drivetrain instantly to the specified location on the field, bypassing
-   * any obstacles in its path.
-   *
-   * <p>Wraps around {@link SwerveDriveSimulation#setSimulationWorldPose(Pose2d)}.
-   *
-   * @param robotPose the pose of the robot to teleport to
-   */
-  public void setSimulationWorldPose(Pose2d robotPose) {
-    this.swerveDriveSimulation.setSimulationWorldPose(robotPose);
-  }
-
-  /**
-   *
-   *
-   * <h2>Runs the control loops for swerve states on a simulated module.</h2>
-   *
-   * <p>Optimizes the set-point using {@link SwerveModuleState#optimize(SwerveModuleState,
-   * Rotation2d)}.
-   *
-   * <p>Executes a closed-loop control on the swerve module.
-   *
-   * @param moduleSimulation the simulated swerve module to run the control loops on
-   * @param setPoint the desired state to optimize and apply
-   * @return the optimized swerve module state after control execution
-   */
-  private SwerveModuleState optimizeAndRunModuleState(
-      SwerveModuleSimulation moduleSimulation, SwerveModuleState setPoint) {
-    setPoint = SwerveModuleState.optimize(setPoint, moduleSimulation.getSteerAbsoluteFacing());
-    final double
-        cosProjectedSpeedMPS =
-            SwerveStateProjection.project(setPoint, moduleSimulation.getSteerAbsoluteFacing()),
-        driveMotorVelocitySetPointRadPerSec =
-            cosProjectedSpeedMPS
-                / moduleSimulation.WHEEL_RADIUS_METERS
-                * moduleSimulation.DRIVE_GEAR_RATIO;
-    final double
-        driveFeedForwardVoltage = driveOpenLoop.calculate(driveMotorVelocitySetPointRadPerSec),
-        driveFeedBackVoltage =
-            driveCloseLoop.calculate(
-                moduleSimulation.getDriveWheelFinalSpeedRadPerSec(),
-                driveMotorVelocitySetPointRadPerSec),
-        steerFeedBackVoltage =
-            steerHeadingCloseLoop.calculate(
-                moduleSimulation.getSteerAbsoluteFacing().getRadians(),
-                setPoint.angle.getRadians());
-
-    moduleSimulation.requestDriveVoltageOut(driveFeedForwardVoltage + driveFeedBackVoltage);
-    moduleSimulation.requestSteerVoltageOut(steerFeedBackVoltage);
-    return setPoint;
-  }
-
-  /**
-   *
-   *
-   * <h2>Obtains the maximum linear velocity of the swerve modules.</h2>
-   *
-   * <p>This method retrieves the theoretical maximum linear velocity of the swerve module in meters
-   * per second.
-   *
-   * @return the maximum linear velocity in meters per second.
-   */
-  public double getMaximumLinearVelocityMetersPerSecond() {
-    return moduleSimulations[0].getModuleTheoreticalSpeedMPS();
-  }
-
-  /**
-   *
-   *
-   * <h2>Obtains the maximum linear acceleration of the swerve modules.</h2>
-   *
-   * <p>This method calculates the maximum linear acceleration of the swerve module in meters per
-   * second squared.
-   *
-   * @return the maximum linear acceleration in meters per second squared.
-   */
-  public double getMaximumLinearAccelerationMetersPerSecondSquare() {
-    return moduleSimulations[0].getModuleMaxAccelerationMPSsq(
-        swerveDriveSimulation.config.robotMassKg, moduleSimulations.length);
-  }
-
-  /**
-   *
-   *
-   * <h2>Obtains the track width of the swerve drive.</h2>
-   *
-   * <p>This method calculates the total track width of the robot in meters, which is the distance
-   * between the left and right swerve modules.
-   *
-   * @return the track width in meters.
-   */
-  public double getTrackWidthYMeters() {
-    return swerveDriveSimulation.moduleTranslations[0].getY() * 2;
-  }
-
-  /**
-   *
-   *
-   * <h2>Obtains the track length of the swerve drive.</h2>
-   *
-   * <p>This method calculates the total track length of the robot in meters, which is the distance
-   * between the front and back swerve modules.
-   *
-   * @return the track length in meters.
-   */
-  public double getTrackLengthXMeters() {
-    return swerveDriveSimulation.moduleTranslations[0].getX() * 2;
-  }
-
-  /**
-   *
-   *
-   * <h2>Obtains the drive base radius of the swerve drive.</h2>
-   *
-   * <p>This method calculates the radius of the drive base, which is the distance from the center
-   * of rotation to the swerve modules, in meters.
-   *
-   * @return the drive base radius in meters.
-   */
-  public double getDriveBaseRadiusMeters() {
-    return swerveDriveSimulation.moduleTranslations[0].getNorm();
-  }
-
-  /**
-   *
-   *
-   * <h2>Obtains the maximum angular velocity of the swerve drive.</h2>
-   *
-   * <p>This method calculates the maximum angular velocity of the robot based on the maximum linear
-   * velocity and drive base radius, in radians per second.
-   *
-   * @return the maximum angular velocity in radians per second.
-   */
-  public double getMaximumAngularVelocityRadPerSec() {
-    return getMaximumLinearVelocityMetersPerSecond() / getDriveBaseRadiusMeters();
-  }
-
-  /**
-   *
-   *
-   * <h2>Obtains the maximum angular acceleration of the swerve drive.</h2>
-   *
-   * <p>This method calculates the maximum angular acceleration of the robot based on the maximum
-   * propelling torque and the robot's moment of inertia, in radians per second squared.
-   *
-   * @return the maximum angular acceleration in radians per second squared.
-   */
-  public double getMaximumAngularAccelerationRadPerSec() {
-    final double
-        maxPropellingForce =
-            moduleSimulations[0].getTheoreticalPropellingForcePerModule(
-                swerveDriveSimulation.config.robotMassKg, moduleSimulations.length),
-        maxPropellingTorque = maxPropellingForce * getDriveBaseRadiusMeters();
-    // angular acc = torque / inertia
-    return maxPropellingTorque / swerveDriveSimulation.getMass().getInertia();
-  }
-
-  /**
-   *
-   *
-   * <h2>Configures the swerve drive simulation with a PID controller for steering.</h2>
-   *
-   * <p>This method sets the PID controller used for the steering closed-loop control of the swerve
-   * drive.
-   *
-   * @param steerHeadingCloseLoop the PID controller for steering control.
-   * @return the current instance of {@link SimplifiedSwerveDriveSimulation} for method chaining.
-   */
-  public SimplifiedSwerveDriveSimulation withSteerPID(PIDController steerHeadingCloseLoop) {
-    this.steerHeadingCloseLoop = steerHeadingCloseLoop;
-    return this;
-  }
-
-  /**
-   *
-   *
-   * <h2>Configures the swerve drive simulation with a PID controller for driving.</h2>
-   *
-   * <p>This method sets the PID controller used for the driving closed-loop control of the swerve
-   * drive.
-   *
-   * @param driveCloseLoop the PID controller for driving control.
-   * @return the current instance of {@link SimplifiedSwerveDriveSimulation} for method chaining.
-   */
-  public SimplifiedSwerveDriveSimulation withDrivePID(PIDController driveCloseLoop) {
-    this.driveCloseLoop = driveCloseLoop;
-    return this;
-  }
-=======
     /**
      *
      *
@@ -1050,5 +593,4 @@
         this.driveCloseLoop = driveCloseLoop;
         return this;
     }
->>>>>>> 3ea03301
 }