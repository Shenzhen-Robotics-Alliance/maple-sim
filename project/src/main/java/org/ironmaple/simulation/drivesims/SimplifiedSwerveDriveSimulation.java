package org.ironmaple.simulation.drivesims;

<<<<<<< HEAD
import static edu.wpi.first.units.Units.Radians;
import static edu.wpi.first.units.Units.RadiansPerSecond;
=======
import static edu.wpi.first.units.Units.Volts;
>>>>>>> 698bb6d3

import edu.wpi.first.math.Matrix;
import edu.wpi.first.math.VecBuilder;
import edu.wpi.first.math.controller.PIDController;
import edu.wpi.first.math.controller.SimpleMotorFeedforward;
import edu.wpi.first.math.estimator.SwerveDrivePoseEstimator;
import edu.wpi.first.math.geometry.Pose2d;
import edu.wpi.first.math.geometry.Rotation2d;
import edu.wpi.first.math.geometry.Translation2d;
import edu.wpi.first.math.kinematics.*;
import edu.wpi.first.math.numbers.N1;
import edu.wpi.first.math.numbers.N3;
import edu.wpi.first.units.AngleUnit;
import edu.wpi.first.units.AngularVelocityUnit;
import edu.wpi.first.wpilibj.Timer;
import java.util.Arrays;
import org.ironmaple.simulation.SimulatedArena;
import org.ironmaple.simulation.motorsims.requests.VoltageOut;
import org.ironmaple.utils.mathutils.SwerveStateProjection;

/**
 *
 *
 * <h1>An easier way to simulate swerve drive.</h1>
 *
 * <p><a href='https://shenzhen-robotics-alliance.github.io/maple-sim/3.1_SWERVE_SIM_EZ_MODE.html'>Check Online
 * Documents</a>
 *
 * <p>This class owns and controls a {@link SwerveDriveSimulation}, running closed loops/open loops on the simulated
 * motors.
 *
 * <p>It works identically to how the real swerve simulation code.
 *
 * <p>Note: The order for swerve modules is: front-left, front-right, back-left, back-right.
 */
public class SimplifiedSwerveDriveSimulation {
    private final SwerveDriveSimulation swerveDriveSimulation;
    private final SwerveModuleSimulation[] moduleSimulations;
    private final SwerveDriveKinematics kinematics;
    private final SwerveDrivePoseEstimator poseEstimator;
    private final SwerveModuleState[] setPointsOptimized;

    /**
     *
     *
     * <h2>Default Constructor.</h2>
     *
     * <p>Constructs a simplified swerve simulation with default standard deviations for odometry & vision pose
     * estimates.
     *
     * <p>Odometry is simulated as high-frequency odometry, assuming a robot period of 0.02 seconds and an odometry
     * frequency of 250 Hz.
     *
     * @param swerveDriveSimulation the {@link SwerveDriveSimulation} to control.
     */
    public SimplifiedSwerveDriveSimulation(SwerveDriveSimulation swerveDriveSimulation) {
        this(swerveDriveSimulation, VecBuilder.fill(0.1, 0.1, 0.1), VecBuilder.fill(0.9, 0.9, 0.9));
    }

    /**
     *
     *
     * <h2>Constructs an instance with given odometry standard deviations.</h2>
     *
     * <p>Constructs a simplified swerve simulation with specified standard deviations for odometry & vision pose
     * estimates.
     *
     * @param swerveDriveSimulation the {@link SwerveDriveSimulation} to control.
     * @param stateStdDevs the standard deviations for odometry encoders.
     * @param visionMeasurementStdDevs the standard deviations for vision pose estimates.
     */
    public SimplifiedSwerveDriveSimulation(
            SwerveDriveSimulation swerveDriveSimulation,
            Matrix<N3, N1> stateStdDevs,
            Matrix<N3, N1> visionMeasurementStdDevs) {
        this.swerveDriveSimulation = swerveDriveSimulation;
        this.moduleSimulations = swerveDriveSimulation.getModules();

        this.kinematics = swerveDriveSimulation.kinematics;

        this.poseEstimator = new SwerveDrivePoseEstimator(
                kinematics,
                getRawGyroAngle(),
                getLatestModulePositions(),
                getActualPoseInSimulationWorld(),
                stateStdDevs,
                visionMeasurementStdDevs);

        this.setPointsOptimized = new SwerveModuleState[moduleSimulations.length];
        Arrays.fill(setPointsOptimized, new SwerveModuleState());
    }

    /**
     *
     *
     * <h2>Periodic Method for Simplified Swerve Sim.</h2>
     *
     * <p>Call this method in the {@link edu.wpi.first.wpilibj2.command.Subsystem#periodic()} of your swerve subsystem.
     *
     * <p>Updates the odometry by fetching cached inputs.
     */
    public void periodic() {
        final SwerveModulePosition[][] cachedModulePositions = getCachedModulePositions();
        for (int i = 0; i < SimulatedArena.getSimulationSubTicksIn1Period(); i++)
            poseEstimator.updateWithTime(
                    Timer.getFPGATimestamp()
                            - SimulatedArena.getSimulationDt() * (SimulatedArena.getSimulationDt() - i),
                    swerveDriveSimulation.gyroSimulation.getCachedGyroReadings()[i],
                    cachedModulePositions[i]);
    }

    /**
     *
     *
     * <h2>Obtains the LATEST module positions measured by the encoders.</h2>
     *
     * <p>The order for swerve modules is: front-left, front-right, back-left, back-right.
     *
     * @return the module positions
     */
    public SwerveModulePosition[] getLatestModulePositions() {
        return Arrays.stream(moduleSimulations)
                .map(moduleSimulation -> new SwerveModulePosition(
                        moduleSimulation.getDriveWheelFinalPositionRad() * moduleSimulation.WHEEL_RADIUS_METERS,
                        moduleSimulation.getSteerAbsoluteFacing()))
                .toArray(SwerveModulePosition[]::new);
    }

    /**
     *
     *
     * <h2>Obtains the CACHED module positions measured by the encoders.</h2>
     *
     * <p>This simulates high-frequency odometry.
     *
     * <p>The module positions, or the value of {@link #getLatestModulePositions()} are cached in every simulation
     * sub-tick.
     *
     * <p>The array is ordered in a [timeStampIndex][moduleIndex] format.
     *
     * <p>The order for swerve modules is: front-left, front-right, back-left, back-right.
     *
     * @return the cached module positions
     */
    public SwerveModulePosition[][] getCachedModulePositions() {
        final SwerveModulePosition[][] cachedModulePositions =
                new SwerveModulePosition[SimulatedArena.getSimulationSubTicksIn1Period()][moduleSimulations.length];

        for (int moduleIndex = 0; moduleIndex < moduleSimulations.length; moduleIndex++) {
            final double[] wheelPositionRads = moduleSimulations[moduleIndex].getCachedDriveWheelFinalPositionsRad();
            final Rotation2d[] swerveModuleFacings = moduleSimulations[moduleIndex].getCachedSteerAbsolutePositions();
            for (int timeStamp = 0; timeStamp < SimulatedArena.getSimulationSubTicksIn1Period(); timeStamp++)
                cachedModulePositions[timeStamp][moduleIndex] = new SwerveModulePosition(
                        wheelPositionRads[timeStamp] * moduleSimulations[0].WHEEL_RADIUS_METERS,
                        swerveModuleFacings[timeStamp]);
        }

        return cachedModulePositions;
    }

    /**
     *
     *
     * <h2>Obtains the raw angle of the gyro.</h2>
     *
     * <p>Note that the simulated gyro also drifts/skids like real gyros, especially if the robot collides.
     *
     * <p>To obtain the facing of the robot retrieved from the odometry, use {@link #getOdometryEstimatedPose()}; to
     * obtain the actual facing of the robot, use {@link #getActualPoseInSimulationWorld()}.
     *
     * @deprecated This rotation is <strong>NOT</strong> the actual facing of the robot; it is uncalibrated and is only
     *     used for features like rotation lock.
     * @return the raw (uncalibrated) angle of the simulated gyro.
     */
    @Deprecated
    public Rotation2d getRawGyroAngle() {
        return swerveDriveSimulation.gyroSimulation.getGyroReading();
    }

    /**
     *
     *
     * <h2>Obtains the robot pose measured by the odometry.</h2>
     *
     * <p>Retrieves the pose estimated by the odometry system (and vision, if applicable).
     *
     * <p>This method wraps around {@link SwerveDrivePoseEstimator#getEstimatedPosition()}.
     *
     * <p>This represents the estimated position of the robot.
     *
     * <p>Note that this estimation includes realistic simulations of measurement errors due to skidding and odometry
     * drift.
     *
     * <p>To obtain the ACTUAL pose of the robot, with no measurement errors, use
     * {@link #getActualPoseInSimulationWorld()}.
     */
    public Pose2d getOdometryEstimatedPose() {
        return poseEstimator.getEstimatedPosition();
    }

    /**
     *
     *
     * <h2>Resets the odometry to a specified position.</h2>
     *
     * <p>This method wraps around {@link SwerveDrivePoseEstimator#resetPosition(Rotation2d, SwerveModulePosition[],
     * Pose2d)}.
     *
     * <p>It resets the position of the pose estimator to the given pose.
     *
     * @param pose The position on the field where the robot is located.
     */
    public void resetOdometry(Pose2d pose) {
        this.poseEstimator.resetPosition(getRawGyroAngle(), getLatestModulePositions(), pose);
    }

    /**
     *
     *
     * <h2>Adds a vision estimation to the pose estimator.</h2>
     *
     * <p>This method wraps around {@link SwerveDrivePoseEstimator#addVisionMeasurement(Pose2d, double)}.
     *
     * <p>Adds a vision measurement to the Kalman Filter, correcting the odometry pose estimate while accounting for
     * measurement noise.
     *
     * @param robotPoseMeters The pose of the robot as measured by the vision camera.
     * @param timeStampSeconds The timestamp of the vision measurement, in seconds.
     */
    public void addVisionEstimation(Pose2d robotPoseMeters, double timeStampSeconds) {
        this.poseEstimator.addVisionMeasurement(robotPoseMeters, timeStampSeconds);
    }

    /**
     *
     *
     * <h2>Adds a vision estimation to the pose estimator.</h2>
     *
     * <p>This method wraps around {@link SwerveDrivePoseEstimator#addVisionMeasurement(Pose2d, double, Matrix)}.
     *
     * <p>Adds a vision measurement to the Kalman Filter, correcting the odometry pose estimate while accounting for
     * measurement noise.
     *
     * @param robotPoseMeters The pose of the robot as measured by the vision camera.
     * @param timeStampSeconds The timestamp of the vision measurement, in seconds.
     * @param measurementStdDevs Standard deviations of the vision pose measurement (x position in meters, y position in
     *     meters, and heading in radians). Increase these values to reduce the trust in the vision pose measurement.
     */
    public void addVisionEstimation(
            Pose2d robotPoseMeters, double timeStampSeconds, Matrix<N3, N1> measurementStdDevs) {
        this.poseEstimator.addVisionMeasurement(robotPoseMeters, timeStampSeconds, measurementStdDevs);
    }

    /**
     *
     *
     * <h2>Runs chassis speeds on the simulated swerve drive.</h2>
     *
     * <p>Runs the specified chassis speeds, either robot-centric or field-centric.
     *
     * @param chassisSpeeds The speeds to run, in either robot-centric or field-centric coordinates.
     * @param centerOfRotationMeters The center of rotation. For example, if you set the center of rotation at one
     *     corner of the robot and provide a chassis speed that has only a dtheta component, the robot will rotate
     *     around that corner.
     * @param fieldCentricDrive Whether to execute field-centric drive with the provided speed.
     * @param discretizeSpeeds Whether to apply {@link ChassisSpeeds#discretize(ChassisSpeeds, double)} to the provided
     *     speed.
     */
    public void runChassisSpeeds(
            ChassisSpeeds chassisSpeeds,
            Translation2d centerOfRotationMeters,
            boolean fieldCentricDrive,
            boolean discretizeSpeeds) {
        if (fieldCentricDrive)
            chassisSpeeds = ChassisSpeeds.fromFieldRelativeSpeeds(
                    chassisSpeeds, getOdometryEstimatedPose().getRotation());
        if (discretizeSpeeds)
            chassisSpeeds = ChassisSpeeds.discretize(
                    chassisSpeeds, SimulatedArena.getSimulationDt() * SimulatedArena.getSimulationSubTicksIn1Period());
        final SwerveModuleState[] setPoints = kinematics.toSwerveModuleStates(chassisSpeeds, centerOfRotationMeters);
        for (int i = 0; i < moduleSimulations.length; i++)
            setPointsOptimized[i] = optimizeAndRunModuleState(moduleSimulations[i], setPoints[i]);
    }

    /**
     *
     *
     * <h2>Obtain the MEASURED swerve states.</h2>
     *
     * <p>The order of the swerve modules is: front-left, front-right, back-left, back-right.
     *
     * @return The actual measured swerve states of the simulated swerve.
     */
    public SwerveModuleState[] getMeasuredStates() {
        return Arrays.stream(moduleSimulations)
                .map(SwerveModuleSimulation::getCurrentState)
                .toArray(SwerveModuleState[]::new);
    }

    /**
     *
     *
     * <h2>Obtain the optimized SETPOINTS of the swerve.</h2>
     *
     * <p>The setpoints are calculated using {@link SwerveDriveKinematics#toSwerveModuleStates(ChassisSpeeds)} in the
     * most recent call to {@link #runChassisSpeeds(ChassisSpeeds, Translation2d, boolean, boolean)}.
     *
     * <p>The setpoints are optimized using {@link SwerveModuleState#optimize(SwerveModuleState, Rotation2d)}.
     *
     * <p>The order of the swerve modules is: front-left, front-right, back-left, back-right.
     *
     * @return The optimized setpoints of the swerve, calculated during the last chassis speed run.
     */
    public SwerveModuleState[] getSetPointsOptimized() {
        return setPointsOptimized;
    }

    /**
     *
     *
     * <h2>Obtain the field-relative chassis speeds measured from the encoders.</h2>
     *
     * <p>The speeds are measured from the simulated swerve modules.
     *
     * @param useGyroForAngularVelocity Whether to use the gyro for a more accurate angular velocity measurement.
     * @return The measured chassis speeds, <strong>field-relative</strong>.
     */
    public ChassisSpeeds getMeasuredSpeedsFieldRelative(boolean useGyroForAngularVelocity) {
        return ChassisSpeeds.fromRobotRelativeSpeeds(
                getMeasuredSpeedsRobotRelative(useGyroForAngularVelocity),
                getOdometryEstimatedPose().getRotation());
    }

    /**
     *
     *
     * <h2>Obtain the robot-relative chassis speeds measured from the encoders.</h2>
     *
     * <p>The speeds are measured from the simulated swerve modules.
     *
     * @param useGyroForAngularVelocity Whether to use the gyro for a more accurate angular velocity measurement.
     * @return The measured chassis speeds, <strong>robot-relative</strong>.
     */
    public ChassisSpeeds getMeasuredSpeedsRobotRelative(boolean useGyroForAngularVelocity) {
        final ChassisSpeeds swerveSpeeds = kinematics.toChassisSpeeds(getMeasuredStates());
        return new ChassisSpeeds(
                swerveSpeeds.vxMetersPerSecond,
                swerveSpeeds.vyMetersPerSecond,
                useGyroForAngularVelocity
                        ? swerveDriveSimulation.gyroSimulation.getMeasuredAngularVelocityRadPerSec()
                        : swerveSpeeds.omegaRadiansPerSecond);
    }

    /**
     *
     *
     * <h2>Obtain the {@link SwerveDriveSimulation} object controlled by this simplified swerve simulation.</h2>
     *
     * @return The swerve drive simulation.
     */
    public SwerveDriveSimulation getDriveTrainSimulation() {
        return this.swerveDriveSimulation;
    }

    /**
     *
     *
     * <h2>Obtain the ACTUAL robot pose.</h2>
     *
     * <p>Obtains the ACTUAL robot pose with zero measurement error.
     *
     * <p>To obtain the pose calculated by odometry (where the robot thinks it is), use
     * {@link #getOdometryEstimatedPose()}.
     */
    public Pose2d getActualPoseInSimulationWorld() {
        return swerveDriveSimulation.getSimulatedDriveTrainPose();
    }

    /**
     *
     *
     * <h2>Get the ACTUAL field-relative chassis speeds of the robot.</h2>
     *
     * <p>Wraps around {@link SwerveDriveSimulation#getDriveTrainSimulatedChassisSpeedsFieldRelative()}.
     *
     * @return the actual chassis speeds in the simulation world, <strong>field-relative</strong>
     */
    public ChassisSpeeds getActualSpeedsFieldRelative() {
        return this.swerveDriveSimulation.getDriveTrainSimulatedChassisSpeedsFieldRelative();
    }

    /**
     *
     *
     * <h2>Get the ACTUAL robot-relative chassis speeds of the robot.</h2>
     *
     * <p>Wraps around {@link SwerveDriveSimulation#getDriveTrainSimulatedChassisSpeedsRobotRelative()}.
     *
     * @return the actual chassis speeds in the simulation world, <strong>robot-relative</strong>
     */
    public ChassisSpeeds getActualSpeedsRobotRelative() {
        return this.swerveDriveSimulation.getDriveTrainSimulatedChassisSpeedsRobotRelative();
    }

    /**
     *
     *
     * <h2>Teleport the robot to a specified location on the simulated field.</h2>
     *
     * <p>This method moves the drivetrain instantly to the specified location on the field, bypassing any obstacles in
     * its path.
     *
     * <p>Wraps around {@link SwerveDriveSimulation#setSimulationWorldPose(Pose2d)}.
     *
     * @param robotPose the pose of the robot to teleport to
     */
    public void setSimulationWorldPose(Pose2d robotPose) {
        this.swerveDriveSimulation.setSimulationWorldPose(robotPose);
    }

    /**
     *
     *
     * <h2>Runs the control loops for swerve states on a simulated module.</h2>
     *
     * <p>Optimizes the set-point using {@link SwerveModuleState#optimize(SwerveModuleState, Rotation2d)}.
     *
     * <p>Executes a closed-loop control on the swerve module.
     *
     * @param moduleSimulation the simulated swerve module to run the control loops on
     * @param setPoint the desired state to optimize and apply
     * @return the optimized swerve module state after control execution
     */
    private SwerveModuleState optimizeAndRunModuleState(
            SwerveModuleSimulation moduleSimulation, SwerveModuleState setPoint) {
        setPoint.optimize(moduleSimulation.getSteerAbsoluteFacing());
        final double
                cosProjectedSpeedMPS =
                        SwerveStateProjection.project(setPoint, moduleSimulation.getSteerAbsoluteFacing()),
                driveMotorVelocitySetPointRadPerSec =
                        cosProjectedSpeedMPS / moduleSimulation.WHEEL_RADIUS_METERS * moduleSimulation.DRIVE_GEAR_RATIO;
<<<<<<< HEAD

        moduleSimulation.requestSteerOutput(Radians.of(setPoint.angle.getRadians()));
        moduleSimulation.requestDriveOutput(RadiansPerSecond.of(driveMotorVelocitySetPointRadPerSec));
=======
        final double driveFeedForwardVoltage = driveOpenLoop.calculate(driveMotorVelocitySetPointRadPerSec),
                driveFeedBackVoltage =
                        driveCloseLoop.calculate(
                                moduleSimulation.getDriveWheelFinalSpeedRadPerSec(),
                                driveMotorVelocitySetPointRadPerSec),
                steerFeedBackVoltage =
                        steerHeadingCloseLoop.calculate(
                                moduleSimulation.getSteerAbsoluteFacing().getRadians(), setPoint.angle.getRadians());

        moduleSimulation.requestDriveOutput(new VoltageOut(Volts.of(driveFeedForwardVoltage + driveFeedBackVoltage)));
        moduleSimulation.requestSteerControl(new VoltageOut(Volts.of(steerFeedBackVoltage)));
>>>>>>> 698bb6d3
        return setPoint;
    }

    /**
     *
     *
     * <h2>Obtains the maximum linear velocity of the swerve modules.</h2>
     *
     * <p>This method retrieves the theoretical maximum linear velocity of the swerve module in meters per second.
     *
     * @return the maximum linear velocity in meters per second.
     */
    public double getMaximumLinearVelocityMetersPerSecond() {
        return moduleSimulations[0].getModuleTheoreticalSpeedMPS();
    }

    /**
     *
     *
     * <h2>Obtains the maximum linear acceleration of the swerve modules.</h2>
     *
     * <p>This method calculates the maximum linear acceleration of the swerve module in meters per second squared.
     *
     * @return the maximum linear acceleration in meters per second squared.
     */
    public double getMaximumLinearAccelerationMetersPerSecondSquare() {
        return moduleSimulations[0].getModuleMaxAccelerationMPSsq(
                swerveDriveSimulation.config.robotMassKg, moduleSimulations.length);
    }

    /**
     *
     *
     * <h2>Obtains the track width of the swerve drive.</h2>
     *
     * <p>This method calculates the total track width of the robot in meters, which is the distance between the left
     * and right swerve modules.
     *
     * @return the track width in meters.
     */
    public double getTrackWidthYMeters() {
        return swerveDriveSimulation.moduleTranslations[0].getY() * 2;
    }

    /**
     *
     *
     * <h2>Obtains the track length of the swerve drive.</h2>
     *
     * <p>This method calculates the total track length of the robot in meters, which is the distance between the front
     * and back swerve modules.
     *
     * @return the track length in meters.
     */
    public double getTrackLengthXMeters() {
        return swerveDriveSimulation.moduleTranslations[0].getX() * 2;
    }

    /**
     *
     *
     * <h2>Obtains the drive base radius of the swerve drive.</h2>
     *
     * <p>This method calculates the radius of the drive base, which is the distance from the center of rotation to the
     * swerve modules, in meters.
     *
     * @return the drive base radius in meters.
     */
    public double getDriveBaseRadiusMeters() {
        return swerveDriveSimulation.moduleTranslations[0].getNorm();
    }

    /**
     *
     *
     * <h2>Obtains the maximum angular velocity of the swerve drive.</h2>
     *
     * <p>This method calculates the maximum angular velocity of the robot based on the maximum linear velocity and
     * drive base radius, in radians per second.
     *
     * @return the maximum angular velocity in radians per second.
     */
    public double getMaximumAngularVelocityRadPerSec() {
        return getMaximumLinearVelocityMetersPerSecond() / getDriveBaseRadiusMeters();
    }

    /**
     *
     *
     * <h2>Obtains the maximum angular acceleration of the swerve drive.</h2>
     *
     * <p>This method calculates the maximum angular acceleration of the robot based on the maximum propelling torque
     * and the robot's moment of inertia, in radians per second squared.
     *
     * @return the maximum angular acceleration in radians per second squared.
     */
    public double getMaximumAngularAccelerationRadPerSec() {
        final double
                maxPropellingForce =
                        moduleSimulations[0].getTheoreticalPropellingForcePerModule(
                                swerveDriveSimulation.config.robotMassKg, moduleSimulations.length),
                maxPropellingTorque = maxPropellingForce * getDriveBaseRadiusMeters();
        // angular acc = torque / inertia
        return maxPropellingTorque / swerveDriveSimulation.getMass().getInertia();
    }

    /**
     *
     *
     * <h2>Configures the swerve drive simulation with a PID controller for steering.</h2>
     *
     * <p>This method sets the PID controller used for the steering closed-loop control of the swerve drive.
     *
     * @param steerHeadingCloseLoop the PID controller for steering control.
     * @param inputUnit the unit used to measure the steer angle with
     * @param useVoltage use voltage-based control for the motor
     * @return the current instance of {@link SimplifiedSwerveDriveSimulation} for method chaining.
     */
    public SimplifiedSwerveDriveSimulation withSteerPID(
            PIDController steerHeadingCloseLoop, AngleUnit inputUnit, boolean useVoltage) {
        for (int i = 0; i < 4; i++) {
            moduleSimulations[i] = moduleSimulations[i].withSteerPID(
                    steerHeadingCloseLoop.getP(), steerHeadingCloseLoop.getD(), inputUnit, useVoltage);
        }
        return this;
    }

    /**
     *
     *
     * <h2>Configures the swerve drive simulation with a PID controller for steering.</h2>
     *
     * <p>This method sets the PID controller used for the steering closed-loop control of the swerve drive.
     *
     * @param driveCloseLoop the PID controller for drive control.
     * @param inputUnit the unit used to measure the steer angle with
     * @param useVoltage use voltage-based control for the motor
     * @return the current instance of {@link SimplifiedSwerveDriveSimulation} for method chaining.
     */
    public SimplifiedSwerveDriveSimulation withDrivePID(
            PIDController driveCloseLoop, AngularVelocityUnit inputUnit, boolean useVoltage) {
        for (int i = 0; i < 4; i++) {
            moduleSimulations[i] = moduleSimulations[i].withDrivePID(driveCloseLoop.getP(), inputUnit, useVoltage);
        }
        return this;
    }

    /**
     *
     *
     * <h2>Configures the swerve drive simulation with a PID controller for steering.</h2>
     *
     * <p>This method sets the PID controller used for the steering closed-loop control of the swerve drive.
     *
     * @param driveFeedforward the feedforward for drive control.
     * @param inputUnit the unit used to measure the steer angle with
     * @return the current instance of {@link SimplifiedSwerveDriveSimulation} for method chaining.
     */
    public SimplifiedSwerveDriveSimulation withDriveFeedForward(
            SimpleMotorFeedforward driveFeedforward, AngularVelocityUnit inputUnit) {
        for (int i = 0; i < 4; i++) {
            moduleSimulations[i] = moduleSimulations[i].withDriveFeedforward(
                    driveFeedforward.getKs(), driveFeedforward.getKv(), driveFeedforward.getKa(), inputUnit);
        }
        return this;
    }
}<|MERGE_RESOLUTION|>--- conflicted
+++ resolved
@@ -1,11 +1,9 @@
 package org.ironmaple.simulation.drivesims;
 
-<<<<<<< HEAD
+import static edu.wpi.first.units.Units.Volts;
+
 import static edu.wpi.first.units.Units.Radians;
 import static edu.wpi.first.units.Units.RadiansPerSecond;
-=======
-import static edu.wpi.first.units.Units.Volts;
->>>>>>> 698bb6d3
 
 import edu.wpi.first.math.Matrix;
 import edu.wpi.first.math.VecBuilder;
@@ -447,23 +445,9 @@
                         SwerveStateProjection.project(setPoint, moduleSimulation.getSteerAbsoluteFacing()),
                 driveMotorVelocitySetPointRadPerSec =
                         cosProjectedSpeedMPS / moduleSimulation.WHEEL_RADIUS_METERS * moduleSimulation.DRIVE_GEAR_RATIO;
-<<<<<<< HEAD
 
         moduleSimulation.requestSteerOutput(Radians.of(setPoint.angle.getRadians()));
         moduleSimulation.requestDriveOutput(RadiansPerSecond.of(driveMotorVelocitySetPointRadPerSec));
-=======
-        final double driveFeedForwardVoltage = driveOpenLoop.calculate(driveMotorVelocitySetPointRadPerSec),
-                driveFeedBackVoltage =
-                        driveCloseLoop.calculate(
-                                moduleSimulation.getDriveWheelFinalSpeedRadPerSec(),
-                                driveMotorVelocitySetPointRadPerSec),
-                steerFeedBackVoltage =
-                        steerHeadingCloseLoop.calculate(
-                                moduleSimulation.getSteerAbsoluteFacing().getRadians(), setPoint.angle.getRadians());
-
-        moduleSimulation.requestDriveOutput(new VoltageOut(Volts.of(driveFeedForwardVoltage + driveFeedBackVoltage)));
-        moduleSimulation.requestSteerControl(new VoltageOut(Volts.of(steerFeedBackVoltage)));
->>>>>>> 698bb6d3
         return setPoint;
     }
 
