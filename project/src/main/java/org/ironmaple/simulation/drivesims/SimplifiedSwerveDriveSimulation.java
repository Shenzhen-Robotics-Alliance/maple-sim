package org.ironmaple.simulation.drivesims;

import edu.wpi.first.math.Matrix;
import edu.wpi.first.math.VecBuilder;
import edu.wpi.first.math.controller.PIDController;
import edu.wpi.first.math.controller.SimpleMotorFeedforward;
import edu.wpi.first.math.estimator.SwerveDrivePoseEstimator;
import edu.wpi.first.math.geometry.Pose2d;
import edu.wpi.first.math.geometry.Rotation2d;
import edu.wpi.first.math.geometry.Translation2d;
import edu.wpi.first.math.kinematics.*;
import edu.wpi.first.math.numbers.N1;
import edu.wpi.first.math.numbers.N3;
import edu.wpi.first.wpilibj.Timer;
import java.util.Arrays;
import org.ironmaple.simulation.SimulatedArena;
import org.ironmaple.utils.mathutils.SwerveStateProjection;

/**
 *
 *
 * <h1>An easier way to simulate swerve drive.</h1>
 *
 * <p><a href='https://shenzhen-robotics-alliance.github.io/maple-sim/3.1_SWERVE_SIM_EZ_MODE.html'>Check Online
 * Documents</a>
 *
 * <p>This class owns and controls a {@link SwerveDriveSimulation}, running closed loops/open loops on the simulated
 * motors.
 *
 * <p>It works identically to how the real swerve simulation code.
 *
 * <p>Note: The order for swerve modules is: front-left, front-right, back-left, back-right.
 */
public class SimplifiedSwerveDriveSimulation {
<<<<<<< HEAD
  private final SwerveDriveSimulation swerveDriveSimulation;
  private final SwerveModuleSimulation[] moduleSimulations;
  private final SwerveDriveKinematics kinematics;
  private final SwerveDrivePoseEstimator poseEstimator;
  private final SwerveModuleState[] setPointsOptimized;

  private PIDController steerHeadingCloseLoop;
  private PIDController driveCloseLoop;
  private final SimpleMotorFeedforward driveOpenLoop;

  /**
   *
   *
   * <h2>Default Constructor.</h2>
   *
   * <p>Constructs a simplified swerve simulation with default standard deviations for odometry &
   * vision pose estimates.
   *
   * <p>Odometry is simulated as high-frequency odometry, assuming a robot period of 0.02 seconds
   * and an odometry frequency of 250 Hz.
   *
   * @param swerveDriveSimulation the {@link SwerveDriveSimulation} to control.
   */
  public SimplifiedSwerveDriveSimulation(SwerveDriveSimulation swerveDriveSimulation) {
    this(swerveDriveSimulation, VecBuilder.fill(0.1, 0.1, 0.1), VecBuilder.fill(0.9, 0.9, 0.9));
  }

  /**
   *
   *
   * <h2>Constructs an instance with given odometry standard deviations.</h2>
   *
   * <p>Constructs a simplified swerve simulation with specified standard deviations for odometry &
   * vision pose estimates.
   *
   * @param swerveDriveSimulation the {@link SwerveDriveSimulation} to control.
   * @param stateStdDevs the standard deviations for odometry encoders.
   * @param visionMeasurementStdDevs the standard deviations for vision pose estimates.
   */
  public SimplifiedSwerveDriveSimulation(
      SwerveDriveSimulation swerveDriveSimulation,
      Matrix<N3, N1> stateStdDevs,
      Matrix<N3, N1> visionMeasurementStdDevs) {
    this.swerveDriveSimulation = swerveDriveSimulation;
    this.moduleSimulations = swerveDriveSimulation.getModules();

    this.steerHeadingCloseLoop = new PIDController(5.0, 0, 0);
    this.steerHeadingCloseLoop.enableContinuousInput(-Math.PI, Math.PI);
    this.driveCloseLoop = new PIDController(0, 0, 0);
    this.driveOpenLoop =
        new SimpleMotorFeedforward(
            moduleSimulations[0].DRIVE_FRICTION_VOLTAGE,
            moduleSimulations[0].driveMotorSim.nominalVoltageVolts
                / moduleSimulations[0].driveMotorSim.freeSpeedRadPerSec);
    this.kinematics = swerveDriveSimulation.kinematics;

    this.poseEstimator =
        new SwerveDrivePoseEstimator(
            kinematics,
            getRawGyroAngle(),
            getLatestModulePositions(),
            getActualPoseInSimulationWorld(),
            stateStdDevs,
            visionMeasurementStdDevs);

    this.setPointsOptimized = new SwerveModuleState[moduleSimulations.length];
    Arrays.fill(setPointsOptimized, new SwerveModuleState());
  }

  /**
   *
   *
   * <h2>Periodic Method for Simplified Swerve Sim.</h2>
   *
   * <p>Call this method in the {@link edu.wpi.first.wpilibj2.command.Subsystem#periodic()} of your
   * swerve subsystem.
   *
   * <p>Updates the odometry by fetching cached inputs.
   */
  public void periodic() {
    final SwerveModulePosition[][] cachedModulePositions = getCachedModulePositions();
    for (int i = 0; i < SimulatedArena.getSimulationSubTicksIn1Period(); i++)
      poseEstimator.updateWithTime(
          Timer.getFPGATimestamp()
              - SimulatedArena.getSimulationDt() * (SimulatedArena.getSimulationDt() - i),
          swerveDriveSimulation.gyroSimulation.getCachedGyroReadings()[i],
          cachedModulePositions[i]);
  }

  /**
   *
   *
   * <h2>Obtains the LATEST module positions measured by the encoders.</h2>
   *
   * <p>The order for swerve modules is: front-left, front-right, back-left, back-right.
   *
   * @return the module positions
   */
  public SwerveModulePosition[] getLatestModulePositions() {
    return Arrays.stream(moduleSimulations)
        .map(
            moduleSimulation ->
                new SwerveModulePosition(
                    moduleSimulation.getDriveWheelFinalPositionRad()
                        * moduleSimulation.WHEEL_RADIUS_METERS,
                    moduleSimulation.getSteerAbsoluteFacing()))
        .toArray(SwerveModulePosition[]::new);
  }

  /**
   *
   *
   * <h2>Obtains the CACHED module positions measured by the encoders.</h2>
   *
   * <p>This simulates high-frequency odometry.
   *
   * <p>The module positions, or the value of {@link #getLatestModulePositions()} are cached in
   * every simulation sub-tick.
   *
   * <p>The array is ordered in a [timeStampIndex][moduleIndex] format.
   *
   * <p>The order for swerve modules is: front-left, front-right, back-left, back-right.
   *
   * @return the cached module positions
   */
  public SwerveModulePosition[][] getCachedModulePositions() {
    final SwerveModulePosition[][] cachedModulePositions =
        new SwerveModulePosition[SimulatedArena.getSimulationSubTicksIn1Period()]
            [moduleSimulations.length];

    for (int moduleIndex = 0; moduleIndex < moduleSimulations.length; moduleIndex++) {
      final double[] wheelPositionRads =
          moduleSimulations[moduleIndex].getCachedDriveWheelFinalPositionsRad();
      final Rotation2d[] swerveModuleFacings =
          moduleSimulations[moduleIndex].getCachedSteerAbsolutePositions();
      for (int timeStamp = 0;
          timeStamp < SimulatedArena.getSimulationSubTicksIn1Period();
          timeStamp++)
        cachedModulePositions[timeStamp][moduleIndex] =
            new SwerveModulePosition(
                wheelPositionRads[timeStamp] * moduleSimulations[0].WHEEL_RADIUS_METERS,
                swerveModuleFacings[timeStamp]);
=======
    private final SwerveDriveSimulation swerveDriveSimulation;
    private final SwerveModuleSimulation[] moduleSimulations;
    private final SwerveDriveKinematics kinematics;
    private final SwerveDrivePoseEstimator poseEstimator;
    private final SwerveModuleState[] setPointsOptimized;

    private PIDController steerHeadingCloseLoop;
    private PIDController driveCloseLoop;
    private final SimpleMotorFeedforward driveOpenLoop;

    /**
     *
     *
     * <h2>Default Constructor.</h2>
     *
     * <p>Constructs a simplified swerve simulation with default standard deviations for odometry & vision pose
     * estimates.
     *
     * <p>Odometry is simulated as high-frequency odometry, assuming a robot period of 0.02 seconds and an odometry
     * frequency of 250 Hz.
     *
     * @param swerveDriveSimulation the {@link SwerveDriveSimulation} to control.
     */
    public SimplifiedSwerveDriveSimulation(SwerveDriveSimulation swerveDriveSimulation) {
        this(swerveDriveSimulation, VecBuilder.fill(0.1, 0.1, 0.1), VecBuilder.fill(0.9, 0.9, 0.9));
>>>>>>> 14975eef
    }

    /**
     *
     *
     * <h2>Constructs an instance with given odometry standard deviations.</h2>
     *
     * <p>Constructs a simplified swerve simulation with specified standard deviations for odometry & vision pose
     * estimates.
     *
     * @param swerveDriveSimulation the {@link SwerveDriveSimulation} to control.
     * @param stateStdDevs the standard deviations for odometry encoders.
     * @param visionMeasurementStdDevs the standard deviations for vision pose estimates.
     */
    public SimplifiedSwerveDriveSimulation(
            SwerveDriveSimulation swerveDriveSimulation,
            Matrix<N3, N1> stateStdDevs,
            Matrix<N3, N1> visionMeasurementStdDevs) {
        this.swerveDriveSimulation = swerveDriveSimulation;
        this.moduleSimulations = swerveDriveSimulation.getModules();

        this.steerHeadingCloseLoop = new PIDController(5.0, 0, 0);
        this.steerHeadingCloseLoop.enableContinuousInput(-Math.PI, Math.PI);
        this.driveCloseLoop = new PIDController(0, 0, 0);
        this.driveOpenLoop = new SimpleMotorFeedforward(
                moduleSimulations[0].DRIVE_FRICTION_VOLTAGE,
                moduleSimulations[0].DRIVE_MOTOR.nominalVoltageVolts
                        / moduleSimulations[0].DRIVE_MOTOR.freeSpeedRadPerSec);
        this.kinematics = swerveDriveSimulation.kinematics;

        this.poseEstimator = new SwerveDrivePoseEstimator(
                kinematics,
                getRawGyroAngle(),
                getLatestModulePositions(),
                getActualPoseInSimulationWorld(),
                stateStdDevs,
                visionMeasurementStdDevs);

        this.setPointsOptimized = new SwerveModuleState[moduleSimulations.length];
        Arrays.fill(setPointsOptimized, new SwerveModuleState());
    }

    /**
     *
     *
     * <h2>Periodic Method for Simplified Swerve Sim.</h2>
     *
     * <p>Call this method in the {@link edu.wpi.first.wpilibj2.command.Subsystem#periodic()} of your swerve subsystem.
     *
     * <p>Updates the odometry by fetching cached inputs.
     */
    public void periodic() {
        final SwerveModulePosition[][] cachedModulePositions = getCachedModulePositions();
        for (int i = 0; i < SimulatedArena.getSimulationSubTicksIn1Period(); i++)
            poseEstimator.updateWithTime(
                    Timer.getFPGATimestamp()
                            - SimulatedArena.getSimulationDt() * (SimulatedArena.getSimulationDt() - i),
                    swerveDriveSimulation.gyroSimulation.getCachedGyroReadings()[i],
                    cachedModulePositions[i]);
    }

    /**
     *
     *
     * <h2>Obtains the LATEST module positions measured by the encoders.</h2>
     *
     * <p>The order for swerve modules is: front-left, front-right, back-left, back-right.
     *
     * @return the module positions
     */
    public SwerveModulePosition[] getLatestModulePositions() {
        return Arrays.stream(moduleSimulations)
                .map(moduleSimulation -> new SwerveModulePosition(
                        moduleSimulation.getDriveWheelFinalPositionRad() * moduleSimulation.WHEEL_RADIUS_METERS,
                        moduleSimulation.getSteerAbsoluteFacing()))
                .toArray(SwerveModulePosition[]::new);
    }

    /**
     *
     *
     * <h2>Obtains the CACHED module positions measured by the encoders.</h2>
     *
     * <p>This simulates high-frequency odometry.
     *
     * <p>The module positions, or the value of {@link #getLatestModulePositions()} are cached in every simulation
     * sub-tick.
     *
     * <p>The array is ordered in a [timeStampIndex][moduleIndex] format.
     *
     * <p>The order for swerve modules is: front-left, front-right, back-left, back-right.
     *
     * @return the cached module positions
     */
    public SwerveModulePosition[][] getCachedModulePositions() {
        final SwerveModulePosition[][] cachedModulePositions =
                new SwerveModulePosition[SimulatedArena.getSimulationSubTicksIn1Period()][moduleSimulations.length];

        for (int moduleIndex = 0; moduleIndex < moduleSimulations.length; moduleIndex++) {
            final double[] wheelPositionRads = moduleSimulations[moduleIndex].getCachedDriveWheelFinalPositionsRad();
            final Rotation2d[] swerveModuleFacings = moduleSimulations[moduleIndex].getCachedSteerAbsolutePositions();
            for (int timeStamp = 0; timeStamp < SimulatedArena.getSimulationSubTicksIn1Period(); timeStamp++)
                cachedModulePositions[timeStamp][moduleIndex] = new SwerveModulePosition(
                        wheelPositionRads[timeStamp] * moduleSimulations[0].WHEEL_RADIUS_METERS,
                        swerveModuleFacings[timeStamp]);
        }

        return cachedModulePositions;
    }

    /**
     *
     *
     * <h2>Obtains the raw angle of the gyro.</h2>
     *
     * <p>Note that the simulated gyro also drifts/skids like real gyros, especially if the robot collides.
     *
     * <p>To obtain the facing of the robot retrieved from the odometry, use {@link #getOdometryEstimatedPose()}; to
     * obtain the actual facing of the robot, use {@link #getActualPoseInSimulationWorld()}.
     *
     * @deprecated This rotation is <strong>NOT</strong> the actual facing of the robot; it is uncalibrated and is only
     *     used for features like rotation lock.
     * @return the raw (uncalibrated) angle of the simulated gyro.
     */
    @Deprecated
    public Rotation2d getRawGyroAngle() {
        return swerveDriveSimulation.gyroSimulation.getGyroReading();
    }

    /**
     *
     *
     * <h2>Obtains the robot pose measured by the odometry.</h2>
     *
     * <p>Retrieves the pose estimated by the odometry system (and vision, if applicable).
     *
     * <p>This method wraps around {@link SwerveDrivePoseEstimator#getEstimatedPosition()}.
     *
     * <p>This represents the estimated position of the robot.
     *
     * <p>Note that this estimation includes realistic simulations of measurement errors due to skidding and odometry
     * drift.
     *
     * <p>To obtain the ACTUAL pose of the robot, with no measurement errors, use
     * {@link #getActualPoseInSimulationWorld()}.
     */
    public Pose2d getOdometryEstimatedPose() {
        return poseEstimator.getEstimatedPosition();
    }

    /**
     *
     *
     * <h2>Resets the odometry to a specified position.</h2>
     *
     * <p>This method wraps around {@link SwerveDrivePoseEstimator#resetPosition(Rotation2d, WheelPositions, Pose2d)}.
     *
     * <p>It resets the position of the pose estimator to the given pose.
     *
     * @param pose The position on the field where the robot is located.
     */
    public void resetOdometry(Pose2d pose) {
        this.poseEstimator.resetPosition(getRawGyroAngle(), getLatestModulePositions(), pose);
    }

    /**
     *
     *
     * <h2>Adds a vision estimation to the pose estimator.</h2>
     *
     * <p>This method wraps around {@link SwerveDrivePoseEstimator#addVisionMeasurement(Pose2d, double)}.
     *
     * <p>Adds a vision measurement to the Kalman Filter, correcting the odometry pose estimate while accounting for
     * measurement noise.
     *
     * @param robotPoseMeters The pose of the robot as measured by the vision camera.
     * @param timeStampSeconds The timestamp of the vision measurement, in seconds.
     */
    public void addVisionEstimation(Pose2d robotPoseMeters, double timeStampSeconds) {
        this.poseEstimator.addVisionMeasurement(robotPoseMeters, timeStampSeconds);
    }

    /**
     *
     *
     * <h2>Adds a vision estimation to the pose estimator.</h2>
     *
     * <p>This method wraps around {@link SwerveDrivePoseEstimator#addVisionMeasurement(Pose2d, double, Matrix)}.
     *
     * <p>Adds a vision measurement to the Kalman Filter, correcting the odometry pose estimate while accounting for
     * measurement noise.
     *
     * @param robotPoseMeters The pose of the robot as measured by the vision camera.
     * @param timeStampSeconds The timestamp of the vision measurement, in seconds.
     * @param measurementStdDevs Standard deviations of the vision pose measurement (x position in meters, y position in
     *     meters, and heading in radians). Increase these values to reduce the trust in the vision pose measurement.
     */
    public void addVisionEstimation(
            Pose2d robotPoseMeters, double timeStampSeconds, Matrix<N3, N1> measurementStdDevs) {
        this.poseEstimator.addVisionMeasurement(robotPoseMeters, timeStampSeconds, measurementStdDevs);
    }

    /**
     *
     *
     * <h2>Runs chassis speeds on the simulated swerve drive.</h2>
     *
     * <p>Runs the specified chassis speeds, either robot-centric or field-centric.
     *
     * @param chassisSpeeds The speeds to run, in either robot-centric or field-centric coordinates.
     * @param centerOfRotationMeters The center of rotation. For example, if you set the center of rotation at one
     *     corner of the robot and provide a chassis speed that has only a dtheta component, the robot will rotate
     *     around that corner.
     * @param fieldCentricDrive Whether to execute field-centric drive with the provided speed.
     * @param discretizeSpeeds Whether to apply {@link ChassisSpeeds#discretize(ChassisSpeeds, double)} to the provided
     *     speed.
     */
    public void runChassisSpeeds(
            ChassisSpeeds chassisSpeeds,
            Translation2d centerOfRotationMeters,
            boolean fieldCentricDrive,
            boolean discretizeSpeeds) {
        if (fieldCentricDrive)
            chassisSpeeds = ChassisSpeeds.fromFieldRelativeSpeeds(
                    chassisSpeeds, getOdometryEstimatedPose().getRotation());
        if (discretizeSpeeds)
            chassisSpeeds = ChassisSpeeds.discretize(
                    chassisSpeeds, SimulatedArena.getSimulationDt() * SimulatedArena.getSimulationSubTicksIn1Period());
        final SwerveModuleState[] setPoints = kinematics.toSwerveModuleStates(chassisSpeeds, centerOfRotationMeters);
        for (int i = 0; i < moduleSimulations.length; i++)
            setPointsOptimized[i] = optimizeAndRunModuleState(moduleSimulations[i], setPoints[i]);
    }

    /**
     *
     *
     * <h2>Obtain the MEASURED swerve states.</h2>
     *
     * <p>The order of the swerve modules is: front-left, front-right, back-left, back-right.
     *
     * @return The actual measured swerve states of the simulated swerve.
     */
    public SwerveModuleState[] getMeasuredStates() {
        return Arrays.stream(moduleSimulations)
                .map(SwerveModuleSimulation::getCurrentState)
                .toArray(SwerveModuleState[]::new);
    }

    /**
     *
     *
     * <h2>Obtain the optimized SETPOINTS of the swerve.</h2>
     *
     * <p>The setpoints are calculated using {@link SwerveDriveKinematics#toSwerveModuleStates(ChassisSpeeds)} in the
     * most recent call to {@link #runChassisSpeeds(ChassisSpeeds, Translation2d, boolean, boolean)}.
     *
     * <p>The setpoints are optimized using {@link SwerveModuleState#optimize(SwerveModuleState, Rotation2d)}.
     *
     * <p>The order of the swerve modules is: front-left, front-right, back-left, back-right.
     *
     * @return The optimized setpoints of the swerve, calculated during the last chassis speed run.
     */
    public SwerveModuleState[] getSetPointsOptimized() {
        return setPointsOptimized;
    }

    /**
     *
     *
     * <h2>Obtain the field-relative chassis speeds measured from the encoders.</h2>
     *
     * <p>The speeds are measured from the simulated swerve modules.
     *
     * @param useGyroForAngularVelocity Whether to use the gyro for a more accurate angular velocity measurement.
     * @return The measured chassis speeds, <strong>field-relative</strong>.
     */
    public ChassisSpeeds getMeasuredSpeedsFieldRelative(boolean useGyroForAngularVelocity) {
        return ChassisSpeeds.fromRobotRelativeSpeeds(
                getMeasuredSpeedsRobotRelative(useGyroForAngularVelocity),
                getOdometryEstimatedPose().getRotation());
    }

    /**
     *
     *
     * <h2>Obtain the robot-relative chassis speeds measured from the encoders.</h2>
     *
     * <p>The speeds are measured from the simulated swerve modules.
     *
     * @param useGyroForAngularVelocity Whether to use the gyro for a more accurate angular velocity measurement.
     * @return The measured chassis speeds, <strong>robot-relative</strong>.
     */
    public ChassisSpeeds getMeasuredSpeedsRobotRelative(boolean useGyroForAngularVelocity) {
        final ChassisSpeeds swerveSpeeds = kinematics.toChassisSpeeds(getMeasuredStates());
        return new ChassisSpeeds(
                swerveSpeeds.vxMetersPerSecond,
                swerveSpeeds.vyMetersPerSecond,
                useGyroForAngularVelocity
                        ? swerveDriveSimulation.gyroSimulation.getMeasuredAngularVelocityRadPerSec()
                        : swerveSpeeds.omegaRadiansPerSecond);
    }

    /**
     *
     *
     * <h2>Obtain the {@link SwerveDriveSimulation} object controlled by this simplified swerve simulation.</h2>
     *
     * @return The swerve drive simulation.
     */
    public SwerveDriveSimulation getDriveTrainSimulation() {
        return this.swerveDriveSimulation;
    }

    /**
     *
     *
     * <h2>Obtain the ACTUAL robot pose.</h2>
     *
     * <p>Obtains the ACTUAL robot pose with zero measurement error.
     *
     * <p>To obtain the pose calculated by odometry (where the robot thinks it is), use
     * {@link #getOdometryEstimatedPose()}.
     */
    public Pose2d getActualPoseInSimulationWorld() {
        return swerveDriveSimulation.getSimulatedDriveTrainPose();
    }

    /**
     *
     *
     * <h2>Get the ACTUAL field-relative chassis speeds of the robot.</h2>
     *
     * <p>Wraps around {@link SwerveDriveSimulation#getDriveTrainSimulatedChassisSpeedsFieldRelative()}.
     *
     * @return the actual chassis speeds in the simulation world, <strong>field-relative</strong>
     */
    public ChassisSpeeds getActualSpeedsFieldRelative() {
        return this.swerveDriveSimulation.getDriveTrainSimulatedChassisSpeedsFieldRelative();
    }

    /**
     *
     *
     * <h2>Get the ACTUAL robot-relative chassis speeds of the robot.</h2>
     *
     * <p>Wraps around {@link SwerveDriveSimulation#getDriveTrainSimulatedChassisSpeedsRobotRelative()}.
     *
     * @return the actual chassis speeds in the simulation world, <strong>robot-relative</strong>
     */
    public ChassisSpeeds getActualSpeedsRobotRelative() {
        return this.swerveDriveSimulation.getDriveTrainSimulatedChassisSpeedsRobotRelative();
    }

    /**
     *
     *
     * <h2>Teleport the robot to a specified location on the simulated field.</h2>
     *
     * <p>This method moves the drivetrain instantly to the specified location on the field, bypassing any obstacles in
     * its path.
     *
     * <p>Wraps around {@link SwerveDriveSimulation#setSimulationWorldPose(Pose2d)}.
     *
     * @param robotPose the pose of the robot to teleport to
     */
    public void setSimulationWorldPose(Pose2d robotPose) {
        this.swerveDriveSimulation.setSimulationWorldPose(robotPose);
    }

    /**
     *
     *
     * <h2>Runs the control loops for swerve states on a simulated module.</h2>
     *
     * <p>Optimizes the set-point using {@link SwerveModuleState#optimize(SwerveModuleState, Rotation2d)}.
     *
     * <p>Executes a closed-loop control on the swerve module.
     *
     * @param moduleSimulation the simulated swerve module to run the control loops on
     * @param setPoint the desired state to optimize and apply
     * @return the optimized swerve module state after control execution
     */
    private SwerveModuleState optimizeAndRunModuleState(
            SwerveModuleSimulation moduleSimulation, SwerveModuleState setPoint) {
        setPoint = SwerveModuleState.optimize(setPoint, moduleSimulation.getSteerAbsoluteFacing());
        final double
                cosProjectedSpeedMPS =
                        SwerveStateProjection.project(setPoint, moduleSimulation.getSteerAbsoluteFacing()),
                driveMotorVelocitySetPointRadPerSec =
                        cosProjectedSpeedMPS / moduleSimulation.WHEEL_RADIUS_METERS * moduleSimulation.DRIVE_GEAR_RATIO;
        final double driveFeedForwardVoltage = driveOpenLoop.calculate(driveMotorVelocitySetPointRadPerSec),
                driveFeedBackVoltage =
                        driveCloseLoop.calculate(
                                moduleSimulation.getDriveWheelFinalSpeedRadPerSec(),
                                driveMotorVelocitySetPointRadPerSec),
                steerFeedBackVoltage =
                        steerHeadingCloseLoop.calculate(
                                moduleSimulation.getSteerAbsoluteFacing().getRadians(), setPoint.angle.getRadians());

        moduleSimulation.requestDriveVoltageOut(driveFeedForwardVoltage + driveFeedBackVoltage);
        moduleSimulation.requestSteerVoltageOut(steerFeedBackVoltage);
        return setPoint;
    }

    /**
     *
     *
     * <h2>Obtains the maximum linear velocity of the swerve modules.</h2>
     *
     * <p>This method retrieves the theoretical maximum linear velocity of the swerve module in meters per second.
     *
     * @return the maximum linear velocity in meters per second.
     */
    public double getMaximumLinearVelocityMetersPerSecond() {
        return moduleSimulations[0].getModuleTheoreticalSpeedMPS();
    }

    /**
     *
     *
     * <h2>Obtains the maximum linear acceleration of the swerve modules.</h2>
     *
     * <p>This method calculates the maximum linear acceleration of the swerve module in meters per second squared.
     *
     * @return the maximum linear acceleration in meters per second squared.
     */
    public double getMaximumLinearAccelerationMetersPerSecondSquare() {
        return moduleSimulations[0].getModuleMaxAccelerationMPSsq(
                swerveDriveSimulation.config.robotMassKg, moduleSimulations.length);
    }

    /**
     *
     *
     * <h2>Obtains the track width of the swerve drive.</h2>
     *
     * <p>This method calculates the total track width of the robot in meters, which is the distance between the left
     * and right swerve modules.
     *
     * @return the track width in meters.
     */
    public double getTrackWidthYMeters() {
        return swerveDriveSimulation.moduleTranslations[0].getY() * 2;
    }

    /**
     *
     *
     * <h2>Obtains the track length of the swerve drive.</h2>
     *
     * <p>This method calculates the total track length of the robot in meters, which is the distance between the front
     * and back swerve modules.
     *
     * @return the track length in meters.
     */
    public double getTrackLengthXMeters() {
        return swerveDriveSimulation.moduleTranslations[0].getX() * 2;
    }

    /**
     *
     *
     * <h2>Obtains the drive base radius of the swerve drive.</h2>
     *
     * <p>This method calculates the radius of the drive base, which is the distance from the center of rotation to the
     * swerve modules, in meters.
     *
     * @return the drive base radius in meters.
     */
    public double getDriveBaseRadiusMeters() {
        return swerveDriveSimulation.moduleTranslations[0].getNorm();
    }

    /**
     *
     *
     * <h2>Obtains the maximum angular velocity of the swerve drive.</h2>
     *
     * <p>This method calculates the maximum angular velocity of the robot based on the maximum linear velocity and
     * drive base radius, in radians per second.
     *
     * @return the maximum angular velocity in radians per second.
     */
    public double getMaximumAngularVelocityRadPerSec() {
        return getMaximumLinearVelocityMetersPerSecond() / getDriveBaseRadiusMeters();
    }

    /**
     *
     *
     * <h2>Obtains the maximum angular acceleration of the swerve drive.</h2>
     *
     * <p>This method calculates the maximum angular acceleration of the robot based on the maximum propelling torque
     * and the robot's moment of inertia, in radians per second squared.
     *
     * @return the maximum angular acceleration in radians per second squared.
     */
    public double getMaximumAngularAccelerationRadPerSec() {
        final double
                maxPropellingForce =
                        moduleSimulations[0].getTheoreticalPropellingForcePerModule(
                                swerveDriveSimulation.config.robotMassKg, moduleSimulations.length),
                maxPropellingTorque = maxPropellingForce * getDriveBaseRadiusMeters();
        // angular acc = torque / inertia
        return maxPropellingTorque / swerveDriveSimulation.getMass().getInertia();
    }

    /**
     *
     *
     * <h2>Configures the swerve drive simulation with a PID controller for steering.</h2>
     *
     * <p>This method sets the PID controller used for the steering closed-loop control of the swerve drive.
     *
     * @param steerHeadingCloseLoop the PID controller for steering control.
     * @return the current instance of {@link SimplifiedSwerveDriveSimulation} for method chaining.
     */
    public SimplifiedSwerveDriveSimulation withSteerPID(PIDController steerHeadingCloseLoop) {
        this.steerHeadingCloseLoop = steerHeadingCloseLoop;
        return this;
    }

    /**
     *
     *
     * <h2>Configures the swerve drive simulation with a PID controller for driving.</h2>
     *
     * <p>This method sets the PID controller used for the driving closed-loop control of the swerve drive.
     *
     * @param driveCloseLoop the PID controller for driving control.
     * @return the current instance of {@link SimplifiedSwerveDriveSimulation} for method chaining.
     */
    public SimplifiedSwerveDriveSimulation withDrivePID(PIDController driveCloseLoop) {
        this.driveCloseLoop = driveCloseLoop;
        return this;
    }
}<|MERGE_RESOLUTION|>--- conflicted
+++ resolved
@@ -32,52 +32,51 @@
  * <p>Note: The order for swerve modules is: front-left, front-right, back-left, back-right.
  */
 public class SimplifiedSwerveDriveSimulation {
-<<<<<<< HEAD
-  private final SwerveDriveSimulation swerveDriveSimulation;
-  private final SwerveModuleSimulation[] moduleSimulations;
-  private final SwerveDriveKinematics kinematics;
-  private final SwerveDrivePoseEstimator poseEstimator;
-  private final SwerveModuleState[] setPointsOptimized;
-
-  private PIDController steerHeadingCloseLoop;
-  private PIDController driveCloseLoop;
-  private final SimpleMotorFeedforward driveOpenLoop;
-
-  /**
-   *
-   *
-   * <h2>Default Constructor.</h2>
-   *
-   * <p>Constructs a simplified swerve simulation with default standard deviations for odometry &
-   * vision pose estimates.
-   *
-   * <p>Odometry is simulated as high-frequency odometry, assuming a robot period of 0.02 seconds
-   * and an odometry frequency of 250 Hz.
-   *
-   * @param swerveDriveSimulation the {@link SwerveDriveSimulation} to control.
-   */
-  public SimplifiedSwerveDriveSimulation(SwerveDriveSimulation swerveDriveSimulation) {
-    this(swerveDriveSimulation, VecBuilder.fill(0.1, 0.1, 0.1), VecBuilder.fill(0.9, 0.9, 0.9));
-  }
-
-  /**
-   *
-   *
-   * <h2>Constructs an instance with given odometry standard deviations.</h2>
-   *
-   * <p>Constructs a simplified swerve simulation with specified standard deviations for odometry &
-   * vision pose estimates.
-   *
-   * @param swerveDriveSimulation the {@link SwerveDriveSimulation} to control.
-   * @param stateStdDevs the standard deviations for odometry encoders.
-   * @param visionMeasurementStdDevs the standard deviations for vision pose estimates.
-   */
-  public SimplifiedSwerveDriveSimulation(
-      SwerveDriveSimulation swerveDriveSimulation,
-      Matrix<N3, N1> stateStdDevs,
-      Matrix<N3, N1> visionMeasurementStdDevs) {
-    this.swerveDriveSimulation = swerveDriveSimulation;
-    this.moduleSimulations = swerveDriveSimulation.getModules();
+    private final SwerveDriveSimulation swerveDriveSimulation;
+    private final SwerveModuleSimulation[] moduleSimulations;
+    private final SwerveDriveKinematics kinematics;
+    private final SwerveDrivePoseEstimator poseEstimator;
+    private final SwerveModuleState[] setPointsOptimized;
+
+    private PIDController steerHeadingCloseLoop;
+    private PIDController driveCloseLoop;
+    private final SimpleMotorFeedforward driveOpenLoop;
+
+    /**
+     *
+     *
+     * <h2>Default Constructor.</h2>
+     *
+     * <p>Constructs a simplified swerve simulation with default standard deviations for odometry & vision pose
+     * estimates.
+     *
+     * <p>Odometry is simulated as high-frequency odometry, assuming a robot period of 0.02 seconds and an odometry
+     * frequency of 250 Hz.
+     *
+     * @param swerveDriveSimulation the {@link SwerveDriveSimulation} to control.
+     */
+    public SimplifiedSwerveDriveSimulation(SwerveDriveSimulation swerveDriveSimulation) {
+        this(swerveDriveSimulation, VecBuilder.fill(0.1, 0.1, 0.1), VecBuilder.fill(0.9, 0.9, 0.9));
+    }
+
+    /**
+     *
+     *
+     * <h2>Constructs an instance with given odometry standard deviations.</h2>
+     *
+     * <p>Constructs a simplified swerve simulation with specified standard deviations for odometry & vision pose
+     * estimates.
+     *
+     * @param swerveDriveSimulation the {@link SwerveDriveSimulation} to control.
+     * @param stateStdDevs the standard deviations for odometry encoders.
+     * @param visionMeasurementStdDevs the standard deviations for vision pose estimates.
+     */
+    public SimplifiedSwerveDriveSimulation(
+            SwerveDriveSimulation swerveDriveSimulation,
+            Matrix<N3, N1> stateStdDevs,
+            Matrix<N3, N1> visionMeasurementStdDevs) {
+        this.swerveDriveSimulation = swerveDriveSimulation;
+        this.moduleSimulations = swerveDriveSimulation.getModules();
 
     this.steerHeadingCloseLoop = new PIDController(5.0, 0, 0);
     this.steerHeadingCloseLoop.enableContinuousInput(-Math.PI, Math.PI);
@@ -88,149 +87,6 @@
             moduleSimulations[0].driveMotorSim.nominalVoltageVolts
                 / moduleSimulations[0].driveMotorSim.freeSpeedRadPerSec);
     this.kinematics = swerveDriveSimulation.kinematics;
-
-    this.poseEstimator =
-        new SwerveDrivePoseEstimator(
-            kinematics,
-            getRawGyroAngle(),
-            getLatestModulePositions(),
-            getActualPoseInSimulationWorld(),
-            stateStdDevs,
-            visionMeasurementStdDevs);
-
-    this.setPointsOptimized = new SwerveModuleState[moduleSimulations.length];
-    Arrays.fill(setPointsOptimized, new SwerveModuleState());
-  }
-
-  /**
-   *
-   *
-   * <h2>Periodic Method for Simplified Swerve Sim.</h2>
-   *
-   * <p>Call this method in the {@link edu.wpi.first.wpilibj2.command.Subsystem#periodic()} of your
-   * swerve subsystem.
-   *
-   * <p>Updates the odometry by fetching cached inputs.
-   */
-  public void periodic() {
-    final SwerveModulePosition[][] cachedModulePositions = getCachedModulePositions();
-    for (int i = 0; i < SimulatedArena.getSimulationSubTicksIn1Period(); i++)
-      poseEstimator.updateWithTime(
-          Timer.getFPGATimestamp()
-              - SimulatedArena.getSimulationDt() * (SimulatedArena.getSimulationDt() - i),
-          swerveDriveSimulation.gyroSimulation.getCachedGyroReadings()[i],
-          cachedModulePositions[i]);
-  }
-
-  /**
-   *
-   *
-   * <h2>Obtains the LATEST module positions measured by the encoders.</h2>
-   *
-   * <p>The order for swerve modules is: front-left, front-right, back-left, back-right.
-   *
-   * @return the module positions
-   */
-  public SwerveModulePosition[] getLatestModulePositions() {
-    return Arrays.stream(moduleSimulations)
-        .map(
-            moduleSimulation ->
-                new SwerveModulePosition(
-                    moduleSimulation.getDriveWheelFinalPositionRad()
-                        * moduleSimulation.WHEEL_RADIUS_METERS,
-                    moduleSimulation.getSteerAbsoluteFacing()))
-        .toArray(SwerveModulePosition[]::new);
-  }
-
-  /**
-   *
-   *
-   * <h2>Obtains the CACHED module positions measured by the encoders.</h2>
-   *
-   * <p>This simulates high-frequency odometry.
-   *
-   * <p>The module positions, or the value of {@link #getLatestModulePositions()} are cached in
-   * every simulation sub-tick.
-   *
-   * <p>The array is ordered in a [timeStampIndex][moduleIndex] format.
-   *
-   * <p>The order for swerve modules is: front-left, front-right, back-left, back-right.
-   *
-   * @return the cached module positions
-   */
-  public SwerveModulePosition[][] getCachedModulePositions() {
-    final SwerveModulePosition[][] cachedModulePositions =
-        new SwerveModulePosition[SimulatedArena.getSimulationSubTicksIn1Period()]
-            [moduleSimulations.length];
-
-    for (int moduleIndex = 0; moduleIndex < moduleSimulations.length; moduleIndex++) {
-      final double[] wheelPositionRads =
-          moduleSimulations[moduleIndex].getCachedDriveWheelFinalPositionsRad();
-      final Rotation2d[] swerveModuleFacings =
-          moduleSimulations[moduleIndex].getCachedSteerAbsolutePositions();
-      for (int timeStamp = 0;
-          timeStamp < SimulatedArena.getSimulationSubTicksIn1Period();
-          timeStamp++)
-        cachedModulePositions[timeStamp][moduleIndex] =
-            new SwerveModulePosition(
-                wheelPositionRads[timeStamp] * moduleSimulations[0].WHEEL_RADIUS_METERS,
-                swerveModuleFacings[timeStamp]);
-=======
-    private final SwerveDriveSimulation swerveDriveSimulation;
-    private final SwerveModuleSimulation[] moduleSimulations;
-    private final SwerveDriveKinematics kinematics;
-    private final SwerveDrivePoseEstimator poseEstimator;
-    private final SwerveModuleState[] setPointsOptimized;
-
-    private PIDController steerHeadingCloseLoop;
-    private PIDController driveCloseLoop;
-    private final SimpleMotorFeedforward driveOpenLoop;
-
-    /**
-     *
-     *
-     * <h2>Default Constructor.</h2>
-     *
-     * <p>Constructs a simplified swerve simulation with default standard deviations for odometry & vision pose
-     * estimates.
-     *
-     * <p>Odometry is simulated as high-frequency odometry, assuming a robot period of 0.02 seconds and an odometry
-     * frequency of 250 Hz.
-     *
-     * @param swerveDriveSimulation the {@link SwerveDriveSimulation} to control.
-     */
-    public SimplifiedSwerveDriveSimulation(SwerveDriveSimulation swerveDriveSimulation) {
-        this(swerveDriveSimulation, VecBuilder.fill(0.1, 0.1, 0.1), VecBuilder.fill(0.9, 0.9, 0.9));
->>>>>>> 14975eef
-    }
-
-    /**
-     *
-     *
-     * <h2>Constructs an instance with given odometry standard deviations.</h2>
-     *
-     * <p>Constructs a simplified swerve simulation with specified standard deviations for odometry & vision pose
-     * estimates.
-     *
-     * @param swerveDriveSimulation the {@link SwerveDriveSimulation} to control.
-     * @param stateStdDevs the standard deviations for odometry encoders.
-     * @param visionMeasurementStdDevs the standard deviations for vision pose estimates.
-     */
-    public SimplifiedSwerveDriveSimulation(
-            SwerveDriveSimulation swerveDriveSimulation,
-            Matrix<N3, N1> stateStdDevs,
-            Matrix<N3, N1> visionMeasurementStdDevs) {
-        this.swerveDriveSimulation = swerveDriveSimulation;
-        this.moduleSimulations = swerveDriveSimulation.getModules();
-
-        this.steerHeadingCloseLoop = new PIDController(5.0, 0, 0);
-        this.steerHeadingCloseLoop.enableContinuousInput(-Math.PI, Math.PI);
-        this.driveCloseLoop = new PIDController(0, 0, 0);
-        this.driveOpenLoop = new SimpleMotorFeedforward(
-                moduleSimulations[0].DRIVE_FRICTION_VOLTAGE,
-                moduleSimulations[0].DRIVE_MOTOR.nominalVoltageVolts
-                        / moduleSimulations[0].DRIVE_MOTOR.freeSpeedRadPerSec);
-        this.kinematics = swerveDriveSimulation.kinematics;
 
         this.poseEstimator = new SwerveDrivePoseEstimator(
                 kinematics,
