--- conflicted
+++ resolved
@@ -79,25 +79,14 @@
         super(new CrescendoFieldObstaclesMap());
     }
 
-<<<<<<< HEAD
-  @Override
-  public void placeGamePiecesOnField() {
-    for (Translation2d notePosition : NOTE_INITIAL_POSITIONS)
-      super.createGamePiece(VARIANT).place(notePosition);
-  }
-
-  private static final Translation3d BLUE_SOURCE_POSITION = new Translation3d(15.6, 0.8, 0.1);
-  private double previousThrowTimeSeconds = 0;
-=======
     @Override
     public void placeGamePiecesOnField() {
         for (Translation2d notePosition : NOTE_INITIAL_POSITIONS)
-            super.addGamePiece(new CrescendoNoteOnField(notePosition));
+        super.createGamePiece(VARIANT).place(notePosition);
     }
 
-    private static final Translation2d BLUE_SOURCE_POSITION = new Translation2d(15.6, 0.8);
+    private static final Translation3d BLUE_SOURCE_POSITION = new Translation3d(15.6, 0.8, 0.1);
     private double previousThrowTimeSeconds = 0;
->>>>>>> 3ea03301
 
     @Override
     public void competitionPeriodic() {
@@ -105,26 +94,13 @@
 
         if (Timer.getFPGATimestamp() - previousThrowTimeSeconds < 1) return;
 
-<<<<<<< HEAD
-    final Translation3d sourcePosition = toCurrentAllianceTranslation(BLUE_SOURCE_POSITION);
-    /* if there is any game-piece 0.5 meters within the human player station, we don't throw a new note */
-    boolean gpNearSource = gamePieces.stream().anyMatch(gp -> gp.pose().getTranslation().getDistance(sourcePosition) < 0.6);
-    if (gpNearSource) return;
-
-    /* otherwise, place a note */
-    super.createGamePiece(VARIANT).place(sourcePosition.toTranslation2d());
-    previousThrowTimeSeconds = Timer.getFPGATimestamp();
-  }
-=======
-        final Translation2d sourcePosition = toCurrentAllianceTranslation(BLUE_SOURCE_POSITION);
+        final Translation3d sourcePosition = toCurrentAllianceTranslation(BLUE_SOURCE_POSITION);
         /* if there is any game-piece 0.5 meters within the human player station, we don't throw a new note */
-        for (GamePieceOnFieldSimulation gamePiece : super.gamePieces)
-            if (gamePiece instanceof CrescendoNoteOnField
-                    && gamePiece.getPoseOnField().getTranslation().getDistance(sourcePosition) < 1) return;
+        boolean gpNearSource = gamePieces.stream().anyMatch(gp -> gp.pose().getTranslation().getDistance(sourcePosition) < 0.6);
+        if (gpNearSource) return;
 
         /* otherwise, place a note */
-        addGamePiece(new CrescendoNoteOnField(sourcePosition));
+        super.createGamePiece(VARIANT).place(sourcePosition.toTranslation2d());
         previousThrowTimeSeconds = Timer.getFPGATimestamp();
     }
->>>>>>> 3ea03301
 }