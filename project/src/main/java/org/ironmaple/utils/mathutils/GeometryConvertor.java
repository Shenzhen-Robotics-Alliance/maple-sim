package org.ironmaple.utils.mathutils;

import edu.wpi.first.math.geometry.Pose2d;
import edu.wpi.first.math.geometry.Rotation2d;
import edu.wpi.first.math.geometry.Transform2d;
import edu.wpi.first.math.geometry.Translation2d;
import edu.wpi.first.math.kinematics.ChassisSpeeds;
import org.dyn4j.geometry.Rotation;
import org.dyn4j.geometry.Transform;
import org.dyn4j.geometry.Vector2;
import org.ironmaple.utils.geometry.Velocity2d;

/** utils to convert between WPILIB and dyn4j geometry classes */
public class GeometryConvertor {
<<<<<<< HEAD
  public static Vector2 toDyn4jVector2(Translation2d wpilibTranslation2d) {
    return new Vector2(wpilibTranslation2d.getX(), wpilibTranslation2d.getY());
  }

  public static Vector2 toDyn4jVector2(Velocity2d wpilibTranslation2d) {
    return new Vector2(wpilibTranslation2d.getVX(), wpilibTranslation2d.getVY());
  }

  public static Translation2d toWpilibTranslation2d(Vector2 dyn4jVector2) {
    return new Translation2d(dyn4jVector2.x, dyn4jVector2.y);
  }

  public static Rotation toDyn4jRotation(Rotation2d wpilibRotation2d) {
    return new Rotation(wpilibRotation2d.getRadians());
  }

  public static Rotation2d toWpilibRotation2d(Rotation dyn4jRotation) {
    return new Rotation2d(dyn4jRotation.toRadians());
  }

  public static Transform toDyn4jTransform(Pose2d wpilibPose2d) {
    final Transform transform = new Transform();
    transform.setTranslation(toDyn4jVector2(wpilibPose2d.getTranslation()));
    transform.setRotation(toDyn4jRotation(wpilibPose2d.getRotation()));
    return transform;
  }

  public static Transform2d toWpilibTransform2d(Transform dyn4jTransform) {
    return new Transform2d(
        toWpilibTranslation2d(dyn4jTransform.getTranslation()),
        toWpilibRotation2d(dyn4jTransform.getRotation()));
  }

  public static Pose2d toWpilibPose2d(Transform dyn4jTransform) {
    return new Pose2d(
        toWpilibTranslation2d(dyn4jTransform.getTranslation()),
        toWpilibRotation2d(dyn4jTransform.getRotation()));
  }

  public static Vector2 toDyn4jLinearVelocity(ChassisSpeeds wpilibChassisSpeeds) {
    return new Vector2(
        wpilibChassisSpeeds.vxMetersPerSecond, wpilibChassisSpeeds.vyMetersPerSecond);
  }

  public static ChassisSpeeds toWpilibChassisSpeeds(
      Vector2 dyn4jLinearVelocity, double angularVelocityRadPerSec) {
    return new ChassisSpeeds(
        dyn4jLinearVelocity.x, dyn4jLinearVelocity.y, angularVelocityRadPerSec);
  }

  public static Translation2d getChassisSpeedsTranslationalComponent(ChassisSpeeds chassisSpeeds) {
    return new Translation2d(chassisSpeeds.vxMetersPerSecond, chassisSpeeds.vyMetersPerSecond);
  }
=======
    public static Vector2 toDyn4jVector2(Translation2d wpilibTranslation2d) {
        return new Vector2(wpilibTranslation2d.getX(), wpilibTranslation2d.getY());
    }

    public static Translation2d toWpilibTranslation2d(Vector2 dyn4jVector2) {
        return new Translation2d(dyn4jVector2.x, dyn4jVector2.y);
    }

    public static Rotation toDyn4jRotation(Rotation2d wpilibRotation2d) {
        return new Rotation(wpilibRotation2d.getRadians());
    }

    public static Rotation2d toWpilibRotation2d(Rotation dyn4jRotation) {
        return new Rotation2d(dyn4jRotation.toRadians());
    }

    public static Transform toDyn4jTransform(Pose2d wpilibPose2d) {
        final Transform transform = new Transform();
        transform.setTranslation(toDyn4jVector2(wpilibPose2d.getTranslation()));
        transform.setRotation(toDyn4jRotation(wpilibPose2d.getRotation()));
        return transform;
    }

    public static Pose2d toWpilibPose2d(Transform dyn4jTransform) {
        return new Pose2d(
                toWpilibTranslation2d(dyn4jTransform.getTranslation()),
                toWpilibRotation2d(dyn4jTransform.getRotation()));
    }

    public static Vector2 toDyn4jLinearVelocity(ChassisSpeeds wpilibChassisSpeeds) {
        return new Vector2(wpilibChassisSpeeds.vxMetersPerSecond, wpilibChassisSpeeds.vyMetersPerSecond);
    }

    public static ChassisSpeeds toWpilibChassisSpeeds(Vector2 dyn4jLinearVelocity, double angularVelocityRadPerSec) {
        return new ChassisSpeeds(dyn4jLinearVelocity.x, dyn4jLinearVelocity.y, angularVelocityRadPerSec);
    }

    public static Translation2d getChassisSpeedsTranslationalComponent(ChassisSpeeds chassisSpeeds) {
        return new Translation2d(chassisSpeeds.vxMetersPerSecond, chassisSpeeds.vyMetersPerSecond);
    }
>>>>>>> 3ea03301
}<|MERGE_RESOLUTION|>--- conflicted
+++ resolved
@@ -12,63 +12,12 @@
 
 /** utils to convert between WPILIB and dyn4j geometry classes */
 public class GeometryConvertor {
-<<<<<<< HEAD
-  public static Vector2 toDyn4jVector2(Translation2d wpilibTranslation2d) {
-    return new Vector2(wpilibTranslation2d.getX(), wpilibTranslation2d.getY());
-  }
-
-  public static Vector2 toDyn4jVector2(Velocity2d wpilibTranslation2d) {
-    return new Vector2(wpilibTranslation2d.getVX(), wpilibTranslation2d.getVY());
-  }
-
-  public static Translation2d toWpilibTranslation2d(Vector2 dyn4jVector2) {
-    return new Translation2d(dyn4jVector2.x, dyn4jVector2.y);
-  }
-
-  public static Rotation toDyn4jRotation(Rotation2d wpilibRotation2d) {
-    return new Rotation(wpilibRotation2d.getRadians());
-  }
-
-  public static Rotation2d toWpilibRotation2d(Rotation dyn4jRotation) {
-    return new Rotation2d(dyn4jRotation.toRadians());
-  }
-
-  public static Transform toDyn4jTransform(Pose2d wpilibPose2d) {
-    final Transform transform = new Transform();
-    transform.setTranslation(toDyn4jVector2(wpilibPose2d.getTranslation()));
-    transform.setRotation(toDyn4jRotation(wpilibPose2d.getRotation()));
-    return transform;
-  }
-
-  public static Transform2d toWpilibTransform2d(Transform dyn4jTransform) {
-    return new Transform2d(
-        toWpilibTranslation2d(dyn4jTransform.getTranslation()),
-        toWpilibRotation2d(dyn4jTransform.getRotation()));
-  }
-
-  public static Pose2d toWpilibPose2d(Transform dyn4jTransform) {
-    return new Pose2d(
-        toWpilibTranslation2d(dyn4jTransform.getTranslation()),
-        toWpilibRotation2d(dyn4jTransform.getRotation()));
-  }
-
-  public static Vector2 toDyn4jLinearVelocity(ChassisSpeeds wpilibChassisSpeeds) {
-    return new Vector2(
-        wpilibChassisSpeeds.vxMetersPerSecond, wpilibChassisSpeeds.vyMetersPerSecond);
-  }
-
-  public static ChassisSpeeds toWpilibChassisSpeeds(
-      Vector2 dyn4jLinearVelocity, double angularVelocityRadPerSec) {
-    return new ChassisSpeeds(
-        dyn4jLinearVelocity.x, dyn4jLinearVelocity.y, angularVelocityRadPerSec);
-  }
-
-  public static Translation2d getChassisSpeedsTranslationalComponent(ChassisSpeeds chassisSpeeds) {
-    return new Translation2d(chassisSpeeds.vxMetersPerSecond, chassisSpeeds.vyMetersPerSecond);
-  }
-=======
     public static Vector2 toDyn4jVector2(Translation2d wpilibTranslation2d) {
         return new Vector2(wpilibTranslation2d.getX(), wpilibTranslation2d.getY());
+    }
+
+    public static Vector2 toDyn4jVector2(Velocity2d wpilibTranslation2d) {
+        return new Vector2(wpilibTranslation2d.getVX(), wpilibTranslation2d.getVY());
     }
 
     public static Translation2d toWpilibTranslation2d(Vector2 dyn4jVector2) {
@@ -90,10 +39,16 @@
         return transform;
     }
 
+    public static Transform2d toWpilibTransform2d(Transform dyn4jTransform) {
+        return new Transform2d(
+            toWpilibTranslation2d(dyn4jTransform.getTranslation()),
+            toWpilibRotation2d(dyn4jTransform.getRotation()));
+    }
+
     public static Pose2d toWpilibPose2d(Transform dyn4jTransform) {
         return new Pose2d(
-                toWpilibTranslation2d(dyn4jTransform.getTranslation()),
-                toWpilibRotation2d(dyn4jTransform.getRotation()));
+            toWpilibTranslation2d(dyn4jTransform.getTranslation()),
+            toWpilibRotation2d(dyn4jTransform.getRotation()));
     }
 
     public static Vector2 toDyn4jLinearVelocity(ChassisSpeeds wpilibChassisSpeeds) {
@@ -107,5 +62,4 @@
     public static Translation2d getChassisSpeedsTranslationalComponent(ChassisSpeeds chassisSpeeds) {
         return new Translation2d(chassisSpeeds.vxMetersPerSecond, chassisSpeeds.vyMetersPerSecond);
     }
->>>>>>> 3ea03301
 }